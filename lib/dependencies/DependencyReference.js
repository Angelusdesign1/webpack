--- conflicted
+++ resolved
@@ -4,18 +4,6 @@
 */
 "use strict";
 
-<<<<<<< HEAD
-/** @typedef {import('../Module')} Module */
-
-class DependencyReference {
-	/**
-	 * Creates an instance of DependencyReference.
-	 * @param {Module} module module there reference comes from
-	 * @param {string[]|boolean} importedNames imported names or boolean
-	 * @param {boolean} weak is weak reference or not
-	 */
-	constructor(module, importedNames, weak) {
-=======
 /** @typedef {import("../Module")} Module */
 
 class DependencyReference {
@@ -27,7 +15,6 @@
 	 * @param {number} order the order information or NaN if don't care
 	 */
 	constructor(module, importedNames, weak = false, order = NaN) {
->>>>>>> c61b0fde
 		this.module = module;
 		// true: full object
 		// false: only sideeffects/no export
