/*
MIT License http://www.opensource.org/licenses/mit-license.php
Author Tobias Koppers @sokra
*/
"use strict";

const SortableSet = require("./util/SortableSet");
const intersect = require("./util/SetHelpers").intersect;
const GraphHelpers = require("./GraphHelpers");

let debugId = 1000;

/** @typedef {import("./Module")} Module */
/** @typedef {import("./ChunkGroup")} ChunkGroup */
/** @typedef {import("./ModuleReason")} ModuleReason */
/** @typedef {import("webpack-sources").Source} Source */
/** @typedef {import("./util/createHash").Hash} Hash */

/**
 *  @typedef {Object} WithId an object who has an id property *
 *  @property {string | number} id the id of the object
 */

/**
 * Compare two Modules based on their ids for sorting
 * @param {Module} a module
 * @param {Module} b module
 * @returns {-1|0|1} sort value
 */

// TODO use @callback
/** @typedef {(a: Module, b: Module) => -1|0|1} ModuleSortPredicate */
/** @typedef {(m: Module) => boolean} ModuleFilterPredicate */
/** @typedef {(c: Chunk) => boolean} ChunkFilterPredicate */

const sortModuleById = (a, b) => {
	if (a.id < b.id) return -1;
	if (b.id < a.id) return 1;
	return 0;
};

/**
 * Compare two ChunkGroups based on their ids for sorting
 * @param {ChunkGroup} a chunk group
 * @param {ChunkGroup} b chunk group
 * @returns {-1|0|1} sort value
 */
const sortChunkGroupById = (a, b) => {
	if (a.id < b.id) return -1;
	if (b.id < a.id) return 1;
	return 0;
};

/**
 * Compare two Identifiables , based on their ids for sorting
 * @param {Module} a first object with ident fn
 * @param {Module} b second object with ident fn
 * @returns {-1|0|1} The order number of the sort
 */
const sortByIdentifier = (a, b) => {
	if (a.identifier() > b.identifier()) return 1;
	if (a.identifier() < b.identifier()) return -1;
	return 0;
};

/**
 * @returns {string} a concatenation of module identifiers sorted
 * @param {SortableSet} set to pull module identifiers from
 */
const getModulesIdent = set => {
	set.sort();
	let str = "";
	for (const m of set) {
		str += m.identifier() + "#";
	}
	return str;
};

/**
 * @template T
 * @param {SortableSet<T>} set the sortable set to convert to array
 * @returns {Array<T>} the array returned from Array.from(set)
 */
const getArray = set => Array.from(set);

/**
 * @param {SortableSet<Module>} set the sortable Set to get the count/size of
 * @returns {number} the size of the modules
 */
const getModulesSize = set => {
	let size = 0;
	for (const module of set) {
		size += module.size();
	}
	return size;
};

/**
 * A Chunk is a unit of encapsulation for Modules.
 * Chunks are "rendered" into bundles that get emitted when the build completes.
 */
class Chunk {
	/**
	 * @param {string=} name of chunk being created, is optional (for subclasses)
	 */
	constructor(name) {
		/** @type {number | null} */
		this.id = null;
		/** @type {number[] | null} */
		this.ids = null;
		/** @type {number} */
		this.debugId = debugId++;
		/** @type {string} */
		this.name = name;
		/** @type {boolean} */
		this.preventIntegration = false;
		/** @type {Module=} */
		this.entryModule = undefined;
		/** @private @type {SortableSet<Module>} */
		this._modules = new SortableSet(undefined, sortByIdentifier);
		/** @type {string?} */
		this.filenameTemplate = undefined;

		/** @private */
		this._groups = new SortableSet(undefined, sortChunkGroupById);
		/** @private @type {SortableSet<ChunkGroup>} */
		this._groups = new SortableSet(undefined, sortChunkGroupById);
		/** @type {string[]} */
		this.files = [];
		/** @type {boolean} */
		this.rendered = false;
		/** @type {string=} */
		this.hash = undefined;
		/** @type {Object} */
		this.contentHash = Object.create(null);
		/** @type {string=} */
		this.renderedHash = undefined;
		/** @type {string=} */
		this.chunkReason = undefined;
		/** @type {boolean} */
		this.extraAsync = false;
		this.removedModules = undefined;
	}

	/**
	 * @returns {boolean} whether or not the Chunk will have a runtime
	 */
	hasRuntime() {
		for (const chunkGroup of this._groups) {
			// We only need to check the first one
			return chunkGroup.isInitial() && chunkGroup.getRuntimeChunk() === this;
		}
		return false;
	}

	/**
	 * @returns {boolean} whether or not this chunk can be an initial chunk
	 */
	canBeInitial() {
		for (const chunkGroup of this._groups) {
			if (chunkGroup.isInitial()) return true;
		}
		return false;
	}

	/**
	 * @returns {boolean} whether this chunk can only be an initial chunk
	 */
	isOnlyInitial() {
		if (this._groups.size <= 0) return false;
		for (const chunkGroup of this._groups) {
			if (!chunkGroup.isInitial()) return false;
		}
		return true;
	}

	/**
	 * @returns {boolean} if this chunk contains the entry module
	 */
	hasEntryModule() {
		return !!this.entryModule;
	}

	/**
	 * @param {Module} module the module that will be added to this chunk.
	 * @returns {boolean} returns true if the chunk doesn't have the module and it was added
	 */
	addModule(module) {
		if (!this._modules.has(module)) {
			this._modules.add(module);
			return true;
		}
		return false;
	}

	/**
	 * @param {Module} module the module that will be removed from this chunk
	 * @returns {boolean} returns true if chunk exists and is successfully deleted
	 */
	removeModule(module) {
		if (this._modules.delete(module)) {
			module.removeChunk(this);
			return true;
		}
		return false;
	}

	/**
	 * @param {Module[]} modules the new modules to be set
	 * @returns {void} set new modules to this chunk and return nothing
	 */
	setModules(modules) {
		this._modules = new SortableSet(modules, sortByIdentifier);
	}

	/**
	 * @returns {number} the amount of modules in chunk
	 */
	getNumberOfModules() {
		return this._modules.size;
	}

	/**
	 * @returns {SortableSet} return the modules SortableSet for this chunk
	 */
	get modulesIterable() {
		return this._modules;
	}

	/**
	 * @param {ChunkGroup} chunkGroup the chunkGroup the chunk is being added
	 * @returns {boolean} returns true if chunk is not apart of chunkGroup and is added successfully
	 */
	addGroup(chunkGroup) {
		if (this._groups.has(chunkGroup)) return false;
		this._groups.add(chunkGroup);
		return true;
	}

	/**
	 * @param {ChunkGroup} chunkGroup the chunkGroup the chunk is being removed from
	 * @returns {boolean} returns true if chunk does exist in chunkGroup and is removed
	 */
	removeGroup(chunkGroup) {
		if (!this._groups.has(chunkGroup)) return false;
		this._groups.delete(chunkGroup);
		return true;
	}

	/**
	 * @param {ChunkGroup} chunkGroup the chunkGroup to check
	 * @returns {boolean} returns true if chunk has chunkGroup reference and exists in chunkGroup
	 */
	isInGroup(chunkGroup) {
		return this._groups.has(chunkGroup);
	}

	/**
	 * @returns {number} the amount of groups said chunk is in
	 */
	getNumberOfGroups() {
		return this._groups.size;
	}

	/**
	 * @returns {SortableSet<ChunkGroup>} the chunkGroups that said chunk is referenced in
	 */
	get groupsIterable() {
		return this._groups;
	}

	/**
	 * @param {Chunk} otherChunk the chunk to compare itself with
	 * @returns {-1|0|1} this is a comparitor function like sort and returns -1, 0, or 1 based on sort order
	 */
	compareTo(otherChunk) {
		this._modules.sort();
		otherChunk._modules.sort();
		if (this._modules.size > otherChunk._modules.size) return -1;
		if (this._modules.size < otherChunk._modules.size) return 1;
		const a = this._modules[Symbol.iterator]();
		const b = otherChunk._modules[Symbol.iterator]();
		// eslint-disable-next-line no-constant-condition
		while (true) {
			const aItem = a.next();
			const bItem = b.next();
			if (aItem.done) return 0;
			const aModuleIdentifier = aItem.value.identifier();
			const bModuleIdentifier = bItem.value.identifier();
			if (aModuleIdentifier < bModuleIdentifier) return -1;
			if (aModuleIdentifier > bModuleIdentifier) return 1;
		}
	}

	/**
	 * @param {Module} module Module to check
	 * @returns {boolean} returns true if module does exist in this chunk
	 */
	containsModule(module) {
		return this._modules.has(module);
	}

	getModules() {
		return this._modules.getFromCache(getArray);
	}

	getModulesIdent() {
		return this._modules.getFromUnorderedCache(getModulesIdent);
	}

	remove() {
		// cleanup modules
		// Array.from is used here to create a clone, because removeChunk modifies this._modules
		for (const module of Array.from(this._modules)) {
			module.removeChunk(this);
		}
		for (const chunkGroup of this._groups) {
			chunkGroup.removeChunk(this);
		}
	}

	/**
	 *
	 * @param {Module} module module to move
	 * @param {Chunk} otherChunk other chunk to move it to
	 * @returns {void}
	 */
	moveModule(module, otherChunk) {
		GraphHelpers.disconnectChunkAndModule(this, module);
		GraphHelpers.connectChunkAndModule(otherChunk, module);
		module.rewriteChunkInReasons(this, [otherChunk]);
	}

	/**
	 *
	 * @param {Chunk} otherChunk the chunk to integrate with
	 * @param {ModuleReason} reason reason why the module is being integrated
	 * @returns {boolean} returns true or false if integration succeeds or fails
	 */
	integrate(otherChunk, reason) {
		if (!this.canBeIntegrated(otherChunk)) {
			return false;
		}

		// Array.from is used here to create a clone, because moveModule modifies otherChunk._modules
		for (const module of Array.from(otherChunk._modules)) {
			otherChunk.moveModule(module, this);
		}
		otherChunk._modules.clear();

		for (const chunkGroup of otherChunk._groups) {
			chunkGroup.replaceChunk(otherChunk, this);
			this.addGroup(chunkGroup);
		}
		otherChunk._groups.clear();

		if (this.name && otherChunk.name) {
			if (this.name.length !== otherChunk.name.length) {
				this.name =
					this.name.length < otherChunk.name.length
						? this.name
						: otherChunk.name;
			} else {
				this.name = this.name < otherChunk.name ? this.name : otherChunk.name;
			}
		}

		return true;
	}

	/**
	 * @param {Chunk} newChunk the new chunk that will be split out of, and then chunk raphi twil=
	 * @returns {void}
	 */
	split(newChunk) {
		for (const chunkGroup of this._groups) {
			chunkGroup.insertChunk(newChunk, this);
			newChunk.addGroup(chunkGroup);
		}
	}

	isEmpty() {
		return this._modules.size === 0;
	}

	updateHash(hash) {
		hash.update(`${this.id} `);
		hash.update(this.ids ? this.ids.join(",") : "");
		hash.update(`${this.name || ""} `);
		for (const m of this._modules) {
			hash.update(m.hash);
		}
	}

	canBeIntegrated(otherChunk) {
		const isAvailable = (a, b) => {
			const queue = new Set(b.groupsIterable);
			for (const chunkGroup of queue) {
				if (a.isInGroup(chunkGroup)) continue;
				if (chunkGroup.isInitial()) return false;
				for (const parent of chunkGroup.parentsIterable) {
					queue.add(parent);
				}
			}
			return true;
		};

		if (this.preventIntegration || otherChunk.preventIntegration) {
			return false;
		}

		if (this.hasRuntime() !== otherChunk.hasRuntime()) {
			if (this.hasRuntime()) {
				return isAvailable(this, otherChunk);
			} else if (otherChunk.hasRuntime()) {
				return isAvailable(otherChunk, this);
			} else {
				return false;
			}
		}

		if (this.hasEntryModule() || otherChunk.hasEntryModule()) {
			return false;
		}

		return true;
	}

	/**
	 *
	 * @param {number} size the size
	 * @param {Object} options the options passed in
	 * @returns {number} the multiplier returned
	 */
	addMultiplierAndOverhead(size, options) {
		const overhead =
			typeof options.chunkOverhead === "number" ? options.chunkOverhead : 10000;
		const multiplicator = this.canBeInitial()
			? options.entryChunkMultiplicator || 10
			: 1;

		return size * multiplicator + overhead;
	}

	/**
	 * @returns {number} the size of all modules
	 */
	modulesSize() {
		return this._modules.getFromUnorderedCache(getModulesSize);
	}

	/**
	 * @param {Object} options the size display options
	 * @returns {number} the chunk size
	 */
	size(options) {
		return this.addMultiplierAndOverhead(this.modulesSize(), options);
	}

	/**
	 * @param {Chunk} otherChunk the other chunk
	 * @param {TODO} options the options for this function
	 * @returns {number | false} the size, or false if it can't be integrated
	 */
	integratedSize(otherChunk, options) {
		// Chunk if it's possible to integrate this chunk
		if (!this.canBeIntegrated(otherChunk)) {
			return false;
		}

		let integratedModulesSize = this.modulesSize();
		// only count modules that do not exist in this chunk!
		for (const otherModule of otherChunk._modules) {
			if (!this._modules.has(otherModule)) {
				integratedModulesSize += otherModule.size();
			}
		}

		return this.addMultiplierAndOverhead(integratedModulesSize, options);
	}

	/**
	 * @param {function(Module, Module): -1|0|1=} sortByFn a predicate function used to sort modules
	 * @returns {void}
	 */
	sortModules(sortByFn) {
		this._modules.sortWith(sortByFn || sortModuleById);
	}

	sortItems() {
		this.sortModules();
	}

	/**
	 * @returns {Set<Chunk>} a set of all the async chunks
	 */
	getAllAsyncChunks() {
		const queue = new Set();
		const chunks = new Set();

		const initialChunks = intersect(
			Array.from(this.groupsIterable, g => new Set(g.chunks))
		);

		for (const chunkGroup of this.groupsIterable) {
			for (const child of chunkGroup.childrenIterable) {
				queue.add(child);
			}
		}

		for (const chunkGroup of queue) {
			for (const chunk of chunkGroup.chunks) {
				if (!initialChunks.has(chunk)) {
					chunks.add(chunk);
				}
			}
			for (const child of chunkGroup.childrenIterable) {
				queue.add(child);
			}
		}

		return chunks;
	}

	/**
	 * @typedef {Object} ChunkMaps
	 * @property {Record<string|number, string>} hash
	 * @property {Record<string|number, Record<string, string>>} contentHash
	 * @property {Record<string|number, string>} name
	 */

	/**
	 * @param {boolean} realHash should the full hash or the rendered hash be used
	 * @returns {ChunkMaps} the chunk map information
	 */
	getChunkMaps(realHash) {
		/** @type {Record<string|number, string>} */
		const chunkHashMap = Object.create(null);
		/** @type {Record<string|number, Record<string, string>>} */
		const chunkContentHashMap = Object.create(null);
		/** @type {Record<string|number, string>} */
		const chunkNameMap = Object.create(null);

		for (const chunk of this.getAllAsyncChunks()) {
			chunkHashMap[chunk.id] = realHash ? chunk.hash : chunk.renderedHash;
			for (const key of Object.keys(chunk.contentHash)) {
				if (!chunkContentHashMap[key]) {
					chunkContentHashMap[key] = Object.create(null);
				}
				chunkContentHashMap[key][chunk.id] = chunk.contentHash[key];
			}
			if (chunk.name) {
				chunkNameMap[chunk.id] = chunk.name;
			}
		}

		return {
			hash: chunkHashMap,
			contentHash: chunkContentHashMap,
			name: chunkNameMap
		};
	}

	/**
	 * @returns {Record<string, Set<TODO>[]>} a record object of names to lists of child ids(?)
	 */
	getChildIdsByOrders() {
		const lists = new Map();
		for (const group of this.groupsIterable) {
			if (group.chunks[group.chunks.length - 1] === this) {
				for (const childGroup of group.childrenIterable) {
					for (const key of Object.keys(childGroup.options)) {
						if (key.endsWith("Order")) {
							const name = key.substr(0, key.length - "Order".length);
							let list = lists.get(name);
							if (list === undefined) lists.set(name, (list = []));
							list.push({
								order: childGroup.options[key],
								group: childGroup
							});
						}
					}
				}
			}
		}
		const result = Object.create(null);
		for (const [name, list] of lists) {
			list.sort((a, b) => {
				const cmp = b.order - a.order;
				if (cmp !== 0) return cmp;
<<<<<<< HEAD
				return a.group.compareTo(b.group);
=======
				// TODO webpack 5 remove this check of compareTo
				if (a.group.compareTo) {
					return a.group.compareTo(b.group);
				}
				return 0;
>>>>>>> 18d33c63
			});
			result[name] = Array.from(
				list.reduce((set, item) => {
					for (const chunk of item.group.chunks) {
						set.add(chunk.id);
					}
					return set;
				}, new Set())
			);
		}
		return result;
	}

	getChildIdsByOrdersMap(includeDirectChildren) {
		const chunkMaps = Object.create(null);

		const addChildIdsByOrdersToMap = chunk => {
			const data = chunk.getChildIdsByOrders();
			for (const key of Object.keys(data)) {
				let chunkMap = chunkMaps[key];
				if (chunkMap === undefined) {
					chunkMaps[key] = chunkMap = Object.create(null);
				}
				chunkMap[chunk.id] = data[key];
			}
		};

		if (includeDirectChildren) {
			addChildIdsByOrdersToMap(this);
		}

		for (const chunk of this.getAllAsyncChunks()) {
			addChildIdsByOrdersToMap(chunk);
		}

		return chunkMaps;
	}

	/**
	 * @typedef {Object} ChunkModuleMaps
	 * @property {Record<string|number, (string|number)[]>} id
	 * @property {Record<string|number, string>} hash
	 */

	/**
	 * @param {ModuleFilterPredicate} filterFn function used to filter modules
	 * @returns {ChunkModuleMaps} module map information
	 */
	getChunkModuleMaps(filterFn) {
		/** @type {Record<string|number, (string|number)[]>} */
		const chunkModuleIdMap = Object.create(null);
		/** @type {Record<string|number, string>} */
		const chunkModuleHashMap = Object.create(null);

		for (const chunk of this.getAllAsyncChunks()) {
			/** @type {(string|number)[]} */
			let array;
			for (const module of chunk.modulesIterable) {
				if (filterFn(module)) {
					if (array === undefined) {
						array = [];
						chunkModuleIdMap[chunk.id] = array;
					}
					array.push(module.id);
					chunkModuleHashMap[module.id] = module.renderedHash;
				}
			}
			if (array !== undefined) {
				array.sort();
			}
		}

		return {
			id: chunkModuleIdMap,
			hash: chunkModuleHashMap
		};
	}

	/**
	 *
	 * @param {function(Module): boolean} filterFn predicate function used to filter modules
	 * @param {function(Chunk): boolean} filterChunkFn predicate function used to filter chunks
	 * @returns {boolean} return true if module exists in graph
	 */
	hasModuleInGraph(filterFn, filterChunkFn) {
		const queue = new Set(this.groupsIterable);
		const chunksProcessed = new Set();

		for (const chunkGroup of queue) {
			for (const chunk of chunkGroup.chunks) {
				if (!chunksProcessed.has(chunk)) {
					chunksProcessed.add(chunk);
					if (!filterChunkFn || filterChunkFn(chunk)) {
						for (const module of chunk.modulesIterable) {
							if (filterFn(module)) {
								return true;
							}
						}
					}
				}
			}
			for (const child of chunkGroup.childrenIterable) {
				queue.add(child);
			}
		}
		return false;
	}

	toString() {
		return `Chunk[${Array.from(this._modules).join()}]`;
	}
}

module.exports = Chunk;<|MERGE_RESOLUTION|>--- conflicted
+++ resolved
@@ -588,15 +588,7 @@
 			list.sort((a, b) => {
 				const cmp = b.order - a.order;
 				if (cmp !== 0) return cmp;
-<<<<<<< HEAD
 				return a.group.compareTo(b.group);
-=======
-				// TODO webpack 5 remove this check of compareTo
-				if (a.group.compareTo) {
-					return a.group.compareTo(b.group);
-				}
-				return 0;
->>>>>>> 18d33c63
 			});
 			result[name] = Array.from(
 				list.reduce((set, item) => {
