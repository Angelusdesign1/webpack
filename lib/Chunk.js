/*
MIT License http://www.opensource.org/licenses/mit-license.php
Author Tobias Koppers @sokra
*/
"use strict";

const util = require("util");
const SortableSet = require("./util/SortableSet");
const intersect = require("./util/SetHelpers").intersect;
const GraphHelpers = require("./GraphHelpers");
let debugId = 1000;
const ERR_CHUNK_ENTRY = "Chunk.entry was removed. Use hasRuntime()";
const ERR_CHUNK_INITIAL =
	"Chunk.initial was removed. Use canBeInitial/isOnlyInitial()";

/** @typedef {import("./Module.js")} Module */
/** @typedef {import("./ChunkGroup")} ChunkGroup */
/** @typedef {import("./ModuleReason.js")} ModuleReason */
/** @typedef {import("webpack-sources").Source} Source */
/** @typedef {import("crypto").Hash} Hash */

/**
 *  @typedef {Object} WithId an object who has an id property *
 *  @property {string | number} id the id of the object
 */

/**
 * Compare two Modules based on their ids for sorting
 * @param {Module} a module
 * @param {Module} b module
 * @returns {-1|0|1} sort value
 */
<<<<<<< HEAD

// TODO use @callback
/** @typedef {(a: Module, b: Module) => -1|0|1} ModuleSortPredicate */
/** @typedef {(m: Module) => boolean} ModuleFilterPredicate */
/** @typedef {(c: Chunk) => boolean} ChunkFilterPredicate */
=======
const sortModuleById = (a, b) => {
	if (a.id < b.id) return -1;
	if (b.id < a.id) return 1;
	return 0;
};
>>>>>>> c61b0fde

/**
 * Compare two ChunkGroups based on their ids for sorting
 * @param {ChunkGroup} a chunk group
 * @param {ChunkGroup} b chunk group
 * @returns {-1|0|1} sort value
 */
const sortChunkGroupById = (a, b) => {
	if (a.id < b.id) return -1;
	if (b.id < a.id) return 1;
	return 0;
};

/**
 * Compare two Identifiables , based on their ids for sorting
 * @param {Module} a first object with ident fn
 * @param {Module} b second object with ident fn
 * @returns {-1|0|1} The order number of the sort
 */
const sortByIdentifier = (a, b) => {
	if (a.identifier() > b.identifier()) return 1;
	if (a.identifier() < b.identifier()) return -1;
	return 0;
};

/**
 * @returns {string} a concatenation of module identifiers sorted
 * @param {SortableSet} set to pull module identifiers from
 */
const getModulesIdent = set => {
	set.sort();
	let str = "";
	for (const m of set) {
		str += m.identifier() + "#";
	}
	return str;
};

/**
 * @template T
 * @param {SortableSet<T>} set the sortable set to convert to array
 * @returns {Array<T>} the array returned from Array.from(set)
 */
const getArray = set => Array.from(set);

/**
 * @param {SortableSet<Module>} set the sortable Set to get the count/size of
 * @returns {number} the size of the modules
 */
const getModulesSize = set => {
	let size = 0;
	for (const module of set) {
		size += module.size();
	}
	return size;
};

/**
 * A Chunk is a unit of encapsulation for Modules.
 * Chunks are "rendered" into bundles that get emitted when the build completes.
 */
class Chunk {
	/**
	 * @param {string=} name of chunk being created, is optional (for subclasses)
	 */
	constructor(name) {
		/** @type {number | null} */
		this.id = null;
		/** @type {number[] | null} */
		this.ids = null;
		/** @type {number} */
		this.debugId = debugId++;
		/** @type {string} */
		this.name = name;
		/** @type {boolean} */
		this.preventIntegration = false;
		/** @type {Module=} */
		this.entryModule = undefined;
		/** @private @type {SortableSet<Module>} */
		this._modules = new SortableSet(undefined, sortByIdentifier);
<<<<<<< HEAD
		/** @private */
		this._groups = new SortableSet(undefined, sortById);
		/** @type {string[]} */
=======
		/** @private @type {SortableSet<ChunkGroup>} */
		this._groups = new SortableSet(undefined, sortChunkGroupById);
		/** @type {Source[]} */
>>>>>>> c61b0fde
		this.files = [];
		/** @type {boolean} */
		this.rendered = false;
		/** @type {string=} */
		this.hash = undefined;
		/** @type {Object} */
		this.contentHash = Object.create(null);
		/** @type {string=} */
		this.renderedHash = undefined;
		/** @type {string=} */
		this.chunkReason = undefined;
		/** @type {boolean} */
		this.extraAsync = false;
		this.removedModules = undefined;
	}

	/**
	 * @deprecated Chunk.entry has been deprecated. Please use .hasRuntime() instead
	 * @returns {never} Throws an error trying to access this property
	 */
	get entry() {
		throw new Error(ERR_CHUNK_ENTRY);
	}

	/**
	 * @deprecated .entry has been deprecated. Please use .hasRuntime() instead
	 * @param {never} data The data that was attempting to be set
	 * @returns {never} Throws an error trying to access this property
	 */
	set entry(data) {
		throw new Error(ERR_CHUNK_ENTRY);
	}

	/**
	 * @deprecated Chunk.initial was removed. Use canBeInitial/isOnlyInitial()
	 * @returns {never} Throws an error trying to access this property
	 */
	get initial() {
		throw new Error(ERR_CHUNK_INITIAL);
	}

	/**
	 * @deprecated Chunk.initial was removed. Use canBeInitial/isOnlyInitial()
	 * @param {never} data The data attempting to be set
	 * @returns {never} Throws an error trying to access this property
	 */
	set initial(data) {
		throw new Error(ERR_CHUNK_INITIAL);
	}

	/**
	 * @returns {boolean} whether or not the Chunk will have a runtime
	 */
	hasRuntime() {
		for (const chunkGroup of this._groups) {
			// We only need to check the first one
			return chunkGroup.isInitial() && chunkGroup.getRuntimeChunk() === this;
		}
		return false;
	}

	/**
	 * @returns {boolean} whether or not this chunk can be an initial chunk
	 */
	canBeInitial() {
		for (const chunkGroup of this._groups) {
			if (chunkGroup.isInitial()) return true;
		}
		return false;
	}

	/**
	 * @returns {boolean} whether this chunk can only be an initial chunk
	 */
	isOnlyInitial() {
		if (this._groups.size <= 0) return false;
		for (const chunkGroup of this._groups) {
			if (!chunkGroup.isInitial()) return false;
		}
		return true;
	}

	/**
	 * @returns {boolean} if this chunk contains the entry module
	 */
	hasEntryModule() {
		return !!this.entryModule;
	}

	/**
	 * @param {Module} module the module that will be added to this chunk.
	 * @returns {boolean} returns true if the chunk doesn't have the module and it was added
	 */
	addModule(module) {
		if (!this._modules.has(module)) {
			this._modules.add(module);
			return true;
		}
		return false;
	}

	/**
	 * @param {Module} module the module that will be removed from this chunk
	 * @returns {boolean} returns true if chunk exists and is successfully deleted
	 */
	removeModule(module) {
		if (this._modules.delete(module)) {
			module.removeChunk(this);
			return true;
		}
		return false;
	}

	/**
	 * @param {Module[]} modules the new modules to be set
	 * @returns {void} set new modules to this chunk and return nothing
	 */
	setModules(modules) {
		this._modules = new SortableSet(modules, sortByIdentifier);
	}

	/**
	 * @returns {number} the amount of modules in chunk
	 */
	getNumberOfModules() {
		return this._modules.size;
	}

	/**
	 * @returns {SortableSet} return the modules SortableSet for this chunk
	 */
	get modulesIterable() {
		return this._modules;
	}

	/**
	 * @param {ChunkGroup} chunkGroup the chunkGroup the chunk is being added
	 * @returns {boolean} returns true if chunk is not apart of chunkGroup and is added successfully
	 */
	addGroup(chunkGroup) {
		if (this._groups.has(chunkGroup)) return false;
		this._groups.add(chunkGroup);
		return true;
	}

	/**
	 * @param {ChunkGroup} chunkGroup the chunkGroup the chunk is being removed from
	 * @returns {boolean} returns true if chunk does exist in chunkGroup and is removed
	 */
	removeGroup(chunkGroup) {
		if (!this._groups.has(chunkGroup)) return false;
		this._groups.delete(chunkGroup);
		return true;
	}

	/**
	 * @param {ChunkGroup} chunkGroup the chunkGroup to check
	 * @returns {boolean} returns true if chunk has chunkGroup reference and exists in chunkGroup
	 */
	isInGroup(chunkGroup) {
		return this._groups.has(chunkGroup);
	}

	/**
	 * @returns {number} the amount of groups said chunk is in
	 */
	getNumberOfGroups() {
		return this._groups.size;
	}

	/**
	 * @returns {SortableSet} the chunkGroups that said chunk is referenced in
	 */
	get groupsIterable() {
		return this._groups;
	}

	/**
	 * @param {Chunk} otherChunk the chunk to compare itself with
	 * @returns {-1|0|1} this is a comparitor function like sort and returns -1, 0, or 1 based on sort order
	 */
	compareTo(otherChunk) {
		this._modules.sort();
		otherChunk._modules.sort();
		if (this._modules.size > otherChunk._modules.size) return -1;
		if (this._modules.size < otherChunk._modules.size) return 1;
		const a = this._modules[Symbol.iterator]();
		const b = otherChunk._modules[Symbol.iterator]();
		// eslint-disable-next-line
		while (true) {
			const aItem = a.next();
			const bItem = b.next();
			if (aItem.done) return 0;
			const aModuleIdentifier = aItem.value.identifier();
			const bModuleIdentifier = bItem.value.identifier();
			if (aModuleIdentifier < bModuleIdentifier) return -1;
			if (aModuleIdentifier > bModuleIdentifier) return 1;
		}
	}

	/**
	 * @param {Module} module Module to check
	 * @returns {boolean} returns true if module does exist in this chunk
	 */
	containsModule(module) {
		return this._modules.has(module);
	}

	getModules() {
		return this._modules.getFromCache(getArray);
	}

	getModulesIdent() {
		return this._modules.getFromUnorderedCache(getModulesIdent);
	}

	remove() {
		// cleanup modules
		// Array.from is used here to create a clone, because removeChunk modifies this._modules
		for (const module of Array.from(this._modules)) {
			module.removeChunk(this);
		}
		for (const chunkGroup of this._groups) {
			chunkGroup.removeChunk(this);
		}
	}

	/**
	 *
	 * @param {Module} module module to move
	 * @param {Chunk} otherChunk other chunk to move it to
	 * @returns {void}
	 */
	moveModule(module, otherChunk) {
		GraphHelpers.disconnectChunkAndModule(this, module);
		GraphHelpers.connectChunkAndModule(otherChunk, module);
		module.rewriteChunkInReasons(this, [otherChunk]);
	}

	/**
	 *
	 * @param {Chunk} otherChunk the chunk to integrate with
	 * @param {ModuleReason} reason reason why the module is being integrated
	 * @returns {boolean} returns true or false if integration succeeds or fails
	 */
	integrate(otherChunk, reason) {
		if (!this.canBeIntegrated(otherChunk)) {
			return false;
		}

		// Array.from is used here to create a clone, because moveModule modifies otherChunk._modules
		for (const module of Array.from(otherChunk._modules)) {
			otherChunk.moveModule(module, this);
		}
		otherChunk._modules.clear();

		for (const chunkGroup of otherChunk._groups) {
			chunkGroup.replaceChunk(otherChunk, this);
			this.addGroup(chunkGroup);
		}
		otherChunk._groups.clear();

		if (this.name && otherChunk.name) {
			if (this.name.length !== otherChunk.name.length) {
				this.name =
					this.name.length < otherChunk.name.length
						? this.name
						: otherChunk.name;
			} else {
				this.name = this.name < otherChunk.name ? this.name : otherChunk.name;
			}
		}

		return true;
	}

	/**
	 * @param {Chunk} newChunk the new chunk that will be split out of, and then chunk raphi twil=
	 * @returns {void}
	 */
	split(newChunk) {
		for (const chunkGroup of this._groups) {
			chunkGroup.insertChunk(newChunk, this);
			newChunk.addGroup(chunkGroup);
		}
	}

	isEmpty() {
		return this._modules.size === 0;
	}

	updateHash(hash) {
		hash.update(`${this.id} `);
		hash.update(this.ids ? this.ids.join(",") : "");
		hash.update(`${this.name || ""} `);
		for (const m of this._modules) {
			hash.update(m.hash);
		}
	}

	canBeIntegrated(otherChunk) {
		const isAvailable = (a, b) => {
			const queue = new Set(b.groupsIterable);
			for (const chunkGroup of queue) {
				if (a.isInGroup(chunkGroup)) continue;
				if (chunkGroup.isInitial()) return false;
				for (const parent of chunkGroup.parentsIterable) {
					queue.add(parent);
				}
			}
			return true;
		};

		if (this.preventIntegration || otherChunk.preventIntegration) {
			return false;
		}

		if (this.hasRuntime() !== otherChunk.hasRuntime()) {
			if (this.hasRuntime()) {
				return isAvailable(this, otherChunk);
			} else if (otherChunk.hasRuntime()) {
				return isAvailable(otherChunk, this);
			} else {
				return false;
			}
		}

		if (this.hasEntryModule() || otherChunk.hasEntryModule()) {
			return false;
		}

		return true;
	}

	/**
	 *
	 * @param {number} size the size
	 * @param {Object} options the options passed in
	 * @returns {number} the multiplier returned
	 */
	addMultiplierAndOverhead(size, options) {
		const overhead =
			typeof options.chunkOverhead === "number" ? options.chunkOverhead : 10000;
		const multiplicator = this.canBeInitial()
			? options.entryChunkMultiplicator || 10
			: 1;

		return size * multiplicator + overhead;
	}

	/**
	 * @returns {number} the size of all modules
	 */
	modulesSize() {
		return this._modules.getFromUnorderedCache(getModulesSize);
	}

	/**
	 * @param {Object} options the size display options
	 * @returns {number} the chunk size
	 */
	size(options) {
		return this.addMultiplierAndOverhead(this.modulesSize(), options);
	}

	/**
	 * @param {Chunk} otherChunk the other chunk
	 * @param {TODO} options the options for this function
	 * @returns {number | false} the size, or false if it can't be integrated
	 */
	integratedSize(otherChunk, options) {
		// Chunk if it's possible to integrate this chunk
		if (!this.canBeIntegrated(otherChunk)) {
			return false;
		}

		let integratedModulesSize = this.modulesSize();
		// only count modules that do not exist in this chunk!
		for (const otherModule of otherChunk._modules) {
			if (!this._modules.has(otherModule)) {
				integratedModulesSize += otherModule.size();
			}
		}

		return this.addMultiplierAndOverhead(integratedModulesSize, options);
	}

	/**
	 * @param {function(Module, Module): -1|0|1=} sortByFn a predicate function used to sort modules
	 * @returns {void}
	 */
	sortModules(sortByFn) {
		this._modules.sortWith(sortByFn || sortModuleById);
	}

	sortItems() {
		this.sortModules();
	}

	/**
	 * @returns {Set<Chunk>} a set of all the async chunks
	 */
	getAllAsyncChunks() {
		const queue = new Set();
		const chunks = new Set();

		const initialChunks = intersect(
			Array.from(this.groupsIterable, g => new Set(g.chunks))
		);

		for (const chunkGroup of this.groupsIterable) {
			for (const child of chunkGroup.childrenIterable) {
				queue.add(child);
			}
		}

		for (const chunkGroup of queue) {
			for (const chunk of chunkGroup.chunks) {
				if (!initialChunks.has(chunk)) {
					chunks.add(chunk);
				}
			}
			for (const child of chunkGroup.childrenIterable) {
				queue.add(child);
			}
		}

		return chunks;
	}

	/**
	 * @typedef {Object} ChunkMaps
	 * @property {Record<string|number, string>} hash
	 * @property {Record<string|number, Record<string, string>>} contentHash
	 * @property {Record<string|number, string>} name
	 */

	/**
	 * @param {boolean} realHash should the full hash or the rendered hash be used
	 * @returns {ChunkMaps} the chunk map information
	 */
	getChunkMaps(realHash) {
		/** @type {Record<string|number, string>} */
		const chunkHashMap = Object.create(null);
		/** @type {Record<string|number, Record<string, string>>} */
		const chunkContentHashMap = Object.create(null);
		/** @type {Record<string|number, string>} */
		const chunkNameMap = Object.create(null);

		for (const chunk of this.getAllAsyncChunks()) {
			chunkHashMap[chunk.id] = realHash ? chunk.hash : chunk.renderedHash;
			for (const key of Object.keys(chunk.contentHash)) {
				if (!chunkContentHashMap[key]) {
					chunkContentHashMap[key] = Object.create(null);
				}
				chunkContentHashMap[key][chunk.id] = chunk.contentHash[key];
			}
			if (chunk.name) {
				chunkNameMap[chunk.id] = chunk.name;
			}
		}

		return {
			hash: chunkHashMap,
			contentHash: chunkContentHashMap,
			name: chunkNameMap
		};
	}

	/**
	 * @returns {Record<string, Set<TODO>[]>} a record object of names to lists of child ids(?)
	 */
	getChildIdsByOrders() {
		const lists = new Map();
		for (const group of this.groupsIterable) {
			if (group.chunks[group.chunks.length - 1] === this) {
				for (const childGroup of group.childrenIterable) {
					// TODO webpack 5 remove this check for options
					if (typeof childGroup.options === "object") {
						for (const key of Object.keys(childGroup.options)) {
							if (key.endsWith("Order")) {
								const name = key.substr(0, key.length - "Order".length);
								let list = lists.get(name);
								if (list === undefined) lists.set(name, (list = []));
								list.push({
									order: childGroup.options[key],
									group: childGroup
								});
							}
						}
					}
				}
			}
		}
		const result = Object.create(null);
		for (const [name, list] of lists) {
			list.sort((a, b) => {
				const cmp = b.order - a.order;
				if (cmp !== 0) return cmp;
				// TOOD webpack 5 remove this check of compareTo
				if (a.group.compareTo) {
					return a.group.compareTo(b.group);
				}
				return 0;
			});
			result[name] = Array.from(
				list.reduce((set, item) => {
					for (const chunk of item.group.chunks) {
						set.add(chunk.id);
					}
					return set;
				}, new Set())
			);
		}
		return result;
	}

	getChildIdsByOrdersMap(includeDirectChildren) {
		const chunkMaps = Object.create(null);

		const addChildIdsByOrdersToMap = chunk => {
			const data = chunk.getChildIdsByOrders();
			for (const key of Object.keys(data)) {
				let chunkMap = chunkMaps[key];
				if (chunkMap === undefined) {
					chunkMaps[key] = chunkMap = Object.create(null);
				}
				chunkMap[chunk.id] = data[key];
			}
		};

		if (includeDirectChildren) {
			addChildIdsByOrdersToMap(this);
		}

		for (const chunk of this.getAllAsyncChunks()) {
			addChildIdsByOrdersToMap(chunk);
		}

		return chunkMaps;
	}

	/**
	 * @typedef {Object} ChunkModuleMaps
	 * @property {Record<string|number, (string|number)[]>} id
	 * @property {Record<string|number, string>} hash
	 */

	/**
	 * @param {ModuleFilterPredicate} filterFn function used to filter modules
	 * @returns {ChunkModuleMaps} module map information
	 */
	getChunkModuleMaps(filterFn) {
		/** @type {Record<string|number, (string|number)[]>} */
		const chunkModuleIdMap = Object.create(null);
		/** @type {Record<string|number, string>} */
		const chunkModuleHashMap = Object.create(null);

		for (const chunk of this.getAllAsyncChunks()) {
			/** @type {(string|number)[]} */
			let array;
			for (const module of chunk.modulesIterable) {
				if (filterFn(module)) {
					if (array === undefined) {
						array = [];
						chunkModuleIdMap[chunk.id] = array;
					}
					array.push(module.id);
					chunkModuleHashMap[module.id] = module.renderedHash;
				}
			}
			if (array !== undefined) {
				array.sort();
			}
		}

		return {
			id: chunkModuleIdMap,
			hash: chunkModuleHashMap
		};
	}

	/**
	 *
	 * @param {function(Module): boolean} filterFn predicate function used to filter modules
	 * @param {function(Chunk): boolean} filterChunkFn predicate function used to filter chunks
	 * @returns {boolean} return true if module exists in graph
	 */
	hasModuleInGraph(filterFn, filterChunkFn) {
		const queue = new Set(this.groupsIterable);
		const chunksProcessed = new Set();

		for (const chunkGroup of queue) {
			for (const chunk of chunkGroup.chunks) {
				if (!chunksProcessed.has(chunk)) {
					chunksProcessed.add(chunk);
					if (!filterChunkFn || filterChunkFn(chunk)) {
						for (const module of chunk.modulesIterable) {
							if (filterFn(module)) {
								return true;
							}
						}
					}
				}
			}
			for (const child of chunkGroup.childrenIterable) {
				queue.add(child);
			}
		}
		return false;
	}

	toString() {
		return `Chunk[${Array.from(this._modules).join()}]`;
	}
}

// TODO remove in webpack 5
Object.defineProperty(Chunk.prototype, "forEachModule", {
	configurable: false,
	value: util.deprecate(function(fn) {
		this._modules.forEach(fn);
	}, "Chunk.forEachModule: Use for(const module of chunk.modulesIterable) instead")
});

// TODO remove in webpack 5
Object.defineProperty(Chunk.prototype, "mapModules", {
	configurable: false,
	value: util.deprecate(function(fn) {
		return Array.from(this._modules, fn);
	}, "Chunk.mapModules: Use Array.from(chunk.modulesIterable, fn) instead")
});

// TODO remove in webpack 5
Object.defineProperty(Chunk.prototype, "chunks", {
	configurable: false,
	get() {
		throw new Error("Chunk.chunks: Use ChunkGroup.getChildren() instead");
	},
	set() {
		throw new Error("Chunk.chunks: Use ChunkGroup.add/removeChild() instead");
	}
});

// TODO remove in webpack 5
Object.defineProperty(Chunk.prototype, "parents", {
	configurable: false,
	get() {
		throw new Error("Chunk.parents: Use ChunkGroup.getParents() instead");
	},
	set() {
		throw new Error("Chunk.parents: Use ChunkGroup.add/removeParent() instead");
	}
});

// TODO remove in webpack 5
Object.defineProperty(Chunk.prototype, "blocks", {
	configurable: false,
	get() {
		throw new Error("Chunk.blocks: Use ChunkGroup.getBlocks() instead");
	},
	set() {
		throw new Error("Chunk.blocks: Use ChunkGroup.add/removeBlock() instead");
	}
});

// TODO remove in webpack 5
Object.defineProperty(Chunk.prototype, "entrypoints", {
	configurable: false,
	get() {
		throw new Error(
			"Chunk.entrypoints: Use Chunks.groupsIterable and filter by instanceof Entrypoint instead"
		);
	},
	set() {
		throw new Error("Chunk.entrypoints: Use Chunks.addGroup instead");
	}
});

module.exports = Chunk;<|MERGE_RESOLUTION|>--- conflicted
+++ resolved
@@ -30,19 +30,16 @@
  * @param {Module} b module
  * @returns {-1|0|1} sort value
  */
-<<<<<<< HEAD
 
 // TODO use @callback
 /** @typedef {(a: Module, b: Module) => -1|0|1} ModuleSortPredicate */
 /** @typedef {(m: Module) => boolean} ModuleFilterPredicate */
 /** @typedef {(c: Chunk) => boolean} ChunkFilterPredicate */
-=======
 const sortModuleById = (a, b) => {
 	if (a.id < b.id) return -1;
 	if (b.id < a.id) return 1;
 	return 0;
 };
->>>>>>> c61b0fde
 
 /**
  * Compare two ChunkGroups based on their ids for sorting
@@ -123,15 +120,12 @@
 		this.entryModule = undefined;
 		/** @private @type {SortableSet<Module>} */
 		this._modules = new SortableSet(undefined, sortByIdentifier);
-<<<<<<< HEAD
+
 		/** @private */
 		this._groups = new SortableSet(undefined, sortById);
-		/** @type {string[]} */
-=======
 		/** @private @type {SortableSet<ChunkGroup>} */
 		this._groups = new SortableSet(undefined, sortChunkGroupById);
 		/** @type {Source[]} */
->>>>>>> c61b0fde
 		this.files = [];
 		/** @type {boolean} */
 		this.rendered = false;
