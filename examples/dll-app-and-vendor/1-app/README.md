--- conflicted
+++ resolved
@@ -51,7 +51,8 @@
 <details><summary><code>/******/ (function(modules) { /* webpackBootstrap */ })</code></summary>
 
 ``` javascript
-/******/ (function(modules) { // webpackBootstrap
+/******/ (function(modules, runtime) { // webpackBootstrap
+/******/ 	"use strict";
 /******/ 	// The module cache
 /******/ 	var installedModules = {};
 /******/
@@ -80,61 +81,12 @@
 /******/ 	}
 /******/
 /******/
-/******/ 	// expose the modules object (__webpack_modules__)
-/******/ 	__webpack_require__.m = modules;
-/******/
-/******/ 	// expose the module cache
-/******/ 	__webpack_require__.c = installedModules;
-/******/
-/******/ 	// define getter function for harmony exports
-/******/ 	__webpack_require__.d = function(exports, name, getter) {
-/******/ 		if(!__webpack_require__.o(exports, name)) {
-/******/ 			Object.defineProperty(exports, name, { enumerable: true, get: getter });
-/******/ 		}
-/******/ 	};
-/******/
-/******/ 	// define __esModule on exports
-/******/ 	__webpack_require__.r = function(exports) {
-/******/ 		if(typeof Symbol !== 'undefined' && Symbol.toStringTag) {
-/******/ 			Object.defineProperty(exports, Symbol.toStringTag, { value: 'Module' });
-/******/ 		}
-/******/ 		Object.defineProperty(exports, '__esModule', { value: true });
-/******/ 	};
-/******/
-/******/ 	// create a fake namespace object
-/******/ 	// mode & 1: value is a module id, require it
-/******/ 	// mode & 2: merge all properties of value into the ns
-/******/ 	// mode & 4: return value when already ns object
-/******/ 	// mode & 8|1: behave like require
-/******/ 	__webpack_require__.t = function(value, mode) {
-/******/ 		if(mode & 1) value = __webpack_require__(value);
-/******/ 		if(mode & 8) return value;
-/******/ 		if((mode & 4) && typeof value === 'object' && value && value.__esModule) return value;
-/******/ 		var ns = Object.create(null);
-/******/ 		__webpack_require__.r(ns);
-/******/ 		Object.defineProperty(ns, 'default', { enumerable: true, value: value });
-/******/ 		if(mode & 2 && typeof value != 'string') for(var key in value) __webpack_require__.d(ns, key, function(key) { return value[key]; }.bind(null, key));
-/******/ 		return ns;
-/******/ 	};
-/******/
-/******/ 	// getDefaultExport function for compatibility with non-harmony modules
-/******/ 	__webpack_require__.n = function(module) {
-/******/ 		var getter = module && module.__esModule ?
-/******/ 			function getDefault() { return module['default']; } :
-/******/ 			function getModuleExports() { return module; };
-/******/ 		__webpack_require__.d(getter, 'a', getter);
-/******/ 		return getter;
-/******/ 	};
-/******/
-/******/ 	// Object.prototype.hasOwnProperty.call
-/******/ 	__webpack_require__.o = function(object, property) { return Object.prototype.hasOwnProperty.call(object, property); };
-/******/
-/******/ 	// __webpack_public_path__
-/******/ 	__webpack_require__.p = "dist/";
-/******/
+/******/
+/******/ 	// initialize runtime
+/******/ 	runtime(__webpack_require__);
 /******/
 /******/ 	// Load entry module and return exports
-/******/ 	return __webpack_require__(__webpack_require__.s = 0);
+/******/ 	return __webpack_require__(0);
 /******/ })
 /************************************************************************/
 ```
@@ -148,7 +100,8 @@
   !*** ./example-app.js ***!
   \************************/
 /*! no exports provided */
-/***/ (function(module, __webpack_exports__, __webpack_require__) {
+/*! runtime requirements: __webpack_require__.r, __webpack_exports__, __webpack_require__ */
+/***/ (function(__unusedmodule, __webpack_exports__, __webpack_require__) {
 
 "use strict";
 __webpack_require__.r(__webpack_exports__);
@@ -162,26 +115,52 @@
 /***/ }),
 /* 1 */
 /*!******************************************************************************************************!*\
-  !*** delegated ../node_modules/example-vendor.js from dll-reference vendor_lib_e72bd484d2a8456a39bf ***!
+  !*** delegated ../node_modules/example-vendor.js from dll-reference vendor_lib_35e05f4ff28f09d4f9c3 ***!
   \******************************************************************************************************/
 /*! exports provided: square */
-/***/ (function(module, exports, __webpack_require__) {
-
-module.exports = (__webpack_require__(/*! dll-reference vendor_lib_e72bd484d2a8456a39bf */ 2))(1);
+/*! runtime requirements: module, __webpack_require__ */
+/***/ (function(module, __unusedexports, __webpack_require__) {
+
+module.exports = (__webpack_require__(/*! dll-reference vendor_lib_35e05f4ff28f09d4f9c3 */ 2))(1);
 
 /***/ }),
 /* 2 */
 /*!**************************************************!*\
-  !*** external "vendor_lib_e72bd484d2a8456a39bf" ***!
+  !*** external "vendor_lib_35e05f4ff28f09d4f9c3" ***!
   \**************************************************/
 /*! no static exports found */
-/***/ (function(module, exports) {
-
-module.exports = vendor_lib_e72bd484d2a8456a39bf;
+/*! runtime requirements: module */
+/***/ (function(module) {
+
+module.exports = vendor_lib_35e05f4ff28f09d4f9c3;
 
 /***/ })
-/******/ ]);
-```
+/******/ ],
+```
+
+<details><summary><code>function(__webpack_require__) { /* webpackRuntimeModules */ });</code></summary>
+
+``` js
+/******/ function(__webpack_require__) { // webpackRuntimeModules
+/******/ 	"use strict";
+/******/ 
+/******/ 	/* webpack/runtime/make namespace object */
+/******/ 	!function() {
+/******/ 		// define __esModule on exports
+/******/ 		__webpack_require__.r = function(exports) {
+/******/ 			if(typeof Symbol !== 'undefined' && Symbol.toStringTag) {
+/******/ 				Object.defineProperty(exports, Symbol.toStringTag, { value: 'Module' });
+/******/ 			}
+/******/ 			Object.defineProperty(exports, '__esModule', { value: true });
+/******/ 		};
+/******/ 	}();
+/******/ 	
+/******/ }
+);
+```
+
+</details>
+
 
 # Info
 
@@ -189,55 +168,49 @@
 
 ```
 Hash: 0a1b2c3d4e5f6a7b8c9d
-<<<<<<< HEAD
 Version: webpack 5.0.0-next
-=======
-Version: webpack 4.28.0
->>>>>>> e871eeb1
- Asset      Size  Chunks             Chunk Names
-app.js  4.87 KiB       0  [emitted]  main
+ Asset     Size  Chunks             Chunk Names
+app.js  3.3 KiB     {0}  [emitted]  main
 Entrypoint main = app.js
-chunk    {0} app.js (main) 182 bytes [entry] [rendered]
+chunk {0} app.js (main) 178 bytes (javascript) 279 bytes (runtime) [entry] [rendered]
     > ./example-app main
- [0] ./example-app.js 98 bytes {0} [built]
+ [0] ./example-app.js 94 bytes {0} [built]
      [no exports]
      [used exports unknown]
-     entry ./example-app  main
- [1] delegated ../node_modules/example-vendor.js from dll-reference vendor_lib_e72bd484d2a8456a39bf 42 bytes {0} [built]
+     entry ./example-app main
+ [1] delegated ../node_modules/example-vendor.js from dll-reference vendor_lib_35e05f4ff28f09d4f9c3 42 bytes {0} [built]
      [exports: square]
      [used exports unknown]
      harmony side effect evaluation example-vendor [0] ./example-app.js 1:0-40
      harmony import specifier example-vendor [0] ./example-app.js 3:12-18
      harmony import specifier example-vendor [0] ./example-app.js 4:16-22
- [2] external "vendor_lib_e72bd484d2a8456a39bf" 42 bytes {0} [built]
+ [2] external "vendor_lib_35e05f4ff28f09d4f9c3" 42 bytes {0} [built]
      [used exports unknown]
-     delegated source dll-reference vendor_lib_e72bd484d2a8456a39bf [1] delegated ../node_modules/example-vendor.js from dll-reference vendor_lib_e72bd484d2a8456a39bf
+     delegated source dll-reference vendor_lib_35e05f4ff28f09d4f9c3 [1] delegated ../node_modules/example-vendor.js from dll-reference vendor_lib_35e05f4ff28f09d4f9c3
+     + 1 hidden chunk module
 ```
 
 ## Production mode
 
 ```
 Hash: 0a1b2c3d4e5f6a7b8c9d
-<<<<<<< HEAD
 Version: webpack 5.0.0-next
-=======
-Version: webpack 4.28.0
->>>>>>> e871eeb1
- Asset      Size  Chunks             Chunk Names
-app.js  1.09 KiB       0  [emitted]  main
+ Asset       Size  Chunks             Chunk Names
+app.js  591 bytes   {404}  [emitted]  main
 Entrypoint main = app.js
-chunk    {0} app.js (main) 182 bytes [entry] [rendered]
+chunk {404} app.js (main) 178 bytes (javascript) 279 bytes (runtime) [entry] [rendered]
     > ./example-app main
- [0] delegated ../node_modules/example-vendor.js from dll-reference vendor_lib_e72bd484d2a8456a39bf 42 bytes {0} [built]
-     [exports: square]
-     harmony side effect evaluation example-vendor [1] ./example-app.js 1:0-40
-     harmony import specifier example-vendor [1] ./example-app.js 3:12-18
-     harmony import specifier example-vendor [1] ./example-app.js 4:16-22
- [1] ./example-app.js 98 bytes {0} [built]
-     [no exports]
-     entry ./example-app  main
- [2] external "vendor_lib_e72bd484d2a8456a39bf" 42 bytes {0} [built]
-     delegated source dll-reference vendor_lib_e72bd484d2a8456a39bf [0] delegated ../node_modules/example-vendor.js from dll-reference vendor_lib_e72bd484d2a8456a39bf
+ [423] ./example-app.js 94 bytes {404} [built]
+       [no exports]
+       entry ./example-app main
+ [492] delegated ../node_modules/example-vendor.js from dll-reference vendor_lib_35e05f4ff28f09d4f9c3 42 bytes {404} [built]
+       [exports: square]
+       harmony side effect evaluation example-vendor [423] ./example-app.js 1:0-40
+       harmony import specifier example-vendor [423] ./example-app.js 3:12-18
+       harmony import specifier example-vendor [423] ./example-app.js 4:16-22
+ [656] external "vendor_lib_35e05f4ff28f09d4f9c3" 42 bytes {404} [built]
+       delegated source dll-reference vendor_lib_35e05f4ff28f09d4f9c3 [492] delegated ../node_modules/example-vendor.js from dll-reference vendor_lib_35e05f4ff28f09d4f9c3
+     + 1 hidden chunk module
 ```
 
 <!-- @TODO:
