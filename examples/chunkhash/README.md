--- conflicted
+++ resolved
@@ -43,11 +43,7 @@
 	<body>
 		<!-- inlined minimized file "runtime~main.[chunkhash].js" -->
 		<script>
-<<<<<<< HEAD
-			!function(e,t){"use strict";var r={};function n(t){if(r[t])return r[t].exports;var o=r[t]={i:t,l:!1,exports:{}};return e[t].call(o.exports,o,o.exports,n),o.l=!0,o.exports}n.m=e,function(e){e.f={},e.e=function(t){return Promise.all(Object.keys(e.f).reduce(function(r,n){return e.f[n](t,r),r},[]))},e.t=function(t,r){if(1&r&&(t=this(t)),8&r)return t;if(4&r&&"object"==typeof t&&t&&t.__esModule)return t;var n=Object.create(null);if(e.r(n),Object.defineProperty(n,"default",{enumerable:!0,value:t}),2&r&&"string"!=typeof t)for(var o in t)e.d(n,o,function(e){return t[e]}.bind(null,o));return n},t=Object.prototype.hasOwnProperty,e.d=function(e,r,n){t.call(e,r)||Object.defineProperty(e,r,{enumerable:!0,get:n})},e.r=function(e){"undefined"!=typeof Symbol&&Symbol.toStringTag&&Object.defineProperty(e,Symbol.toStringTag,{value:"Module"}),Object.defineProperty(e,"__esModule",{value:!0})},e.p="dist/",e.u=function(e){return e+".[chunkhash].js"},function(){var t={303:0},r=[];e.f.j=function(r,n){var o=t[r];if(0!==o)if(o)n.push(o[2]);else{var u=new Promise(function(e,n){o=t[r]=[e,n]});n.push(o[2]=u);var i,a=e.p+e.u(r),c=document.createElement("script");c.charset="utf-8",c.timeout=120,e.nc&&c.setAttribute("nonce",e.nc),c.src=a,i=function(e){c.onerror=c.onload=null,clearTimeout(f);var n=function(){if(t[r])return t[r][1];0!==t[r]&&(t[r]=void 0)}();if(n){var o=e&&("load"===e.type?"missing":e.type),u=e&&e.target&&e.target.src,i=new Error("Loading chunk "+r+" failed.\n("+o+": "+u+")");i.type=o,i.request=u,n(i)}};var f=setTimeout(function(){i({type:"timeout",target:c})},12e4);c.onerror=c.onload=i,document.head.appendChild(c)}};var n=function(){};function o(){for(var n,o=0;o<r.length;o++){for(var u=r[o],i=!0,a=1;a<u.length;a++){var c=u[a];0!==t[c]&&(i=!1)}i&&(r.splice(o--,1),n=e(e.s=u[0]))}return n}function u(o){for(var u,i,a=o[0],c=o[1],l=o[2],s=o[3],p=0,d=[];p<a.length;p++)i=a[p],t[i]&&d.push(t[i][0]),t[i]=0;for(u in c)Object.prototype.hasOwnProperty.call(c,u)&&(e.m[u]=c[u]);for(s&&s(e),f&&f(o);d.length;)d.shift()();return l&&r.push.apply(r,l),n()}e.x=function(){return(n=o)()};var i=window.webpackJsonp=window.webpackJsonp||[],a=i.push.bind(i);i.push=u,i=i.slice();for(var c=0;c<i.length;c++)u(i[c]);var f=a}();var t}(n),n.x()}([]);
-=======
-			!function(e){function r(r){for(var n,i,a=r[0],c=r[1],l=r[2],p=0,s=[];p<a.length;p++)i=a[p],Object.prototype.hasOwnProperty.call(o,i)&&o[i]&&s.push(o[i][0]),o[i]=0;for(n in c)Object.prototype.hasOwnProperty.call(c,n)&&(e[n]=c[n]);for(f&&f(r);s.length;)s.shift()();return u.push.apply(u,l||[]),t()}function t(){for(var e,r=0;r<u.length;r++){for(var t=u[r],n=!0,a=1;a<t.length;a++){var c=t[a];0!==o[c]&&(n=!1)}n&&(u.splice(r--,1),e=i(i.s=t[0]))}return e}var n={},o={1:0},u=[];function i(r){if(n[r])return n[r].exports;var t=n[r]={i:r,l:!1,exports:{}};return e[r].call(t.exports,t,t.exports,i),t.l=!0,t.exports}i.e=function(e){var r=[],t=o[e];if(0!==t)if(t)r.push(t[2]);else{var n=new Promise(function(r,n){t=o[e]=[r,n]});r.push(t[2]=n);var u,a=document.createElement("script");a.charset="utf-8",a.timeout=120,i.nc&&a.setAttribute("nonce",i.nc),a.src=function(e){return i.p+""+({}[e]||e)+".[chunkhash].js"}(e);var c=new Error;u=function(r){a.onerror=a.onload=null,clearTimeout(l);var t=o[e];if(0!==t){if(t){var n=r&&("load"===r.type?"missing":r.type),u=r&&r.target&&r.target.src;c.message="Loading chunk "+e+" failed.\n("+n+": "+u+")",c.name="ChunkLoadError",c.type=n,c.request=u,t[1](c)}o[e]=void 0}};var l=setTimeout(function(){u({type:"timeout",target:a})},12e4);a.onerror=a.onload=u,document.head.appendChild(a)}return Promise.all(r)},i.m=e,i.c=n,i.d=function(e,r,t){i.o(e,r)||Object.defineProperty(e,r,{enumerable:!0,get:t})},i.r=function(e){"undefined"!=typeof Symbol&&Symbol.toStringTag&&Object.defineProperty(e,Symbol.toStringTag,{value:"Module"}),Object.defineProperty(e,"__esModule",{value:!0})},i.t=function(e,r){if(1&r&&(e=i(e)),8&r)return e;if(4&r&&"object"==typeof e&&e&&e.__esModule)return e;var t=Object.create(null);if(i.r(t),Object.defineProperty(t,"default",{enumerable:!0,value:e}),2&r&&"string"!=typeof e)for(var n in e)i.d(t,n,function(r){return e[r]}.bind(null,n));return t},i.n=function(e){var r=e&&e.__esModule?function(){return e.default}:function(){return e};return i.d(r,"a",r),r},i.o=function(e,r){return Object.prototype.hasOwnProperty.call(e,r)},i.p="dist/",i.oe=function(e){throw console.error(e),e};var a=window.webpackJsonp=window.webpackJsonp||[],c=a.push.bind(a);a.push=r,a=a.slice();for(var l=0;l<a.length;l++)r(a[l]);var f=c;t()}([]);
->>>>>>> f29445d4
+			!function(e,t){"use strict";var r={};function n(t){if(r[t])return r[t].exports;var o=r[t]={i:t,l:!1,exports:{}};return e[t].call(o.exports,o,o.exports,n),o.l=!0,o.exports}n.m=e,function(e){e.f={},e.e=function(t){return Promise.all(Object.keys(e.f).reduce(function(r,n){return e.f[n](t,r),r},[]))},e.t=function(t,r){if(1&r&&(t=this(t)),8&r)return t;if(4&r&&"object"==typeof t&&t&&t.__esModule)return t;var n=Object.create(null);if(e.r(n),Object.defineProperty(n,"default",{enumerable:!0,value:t}),2&r&&"string"!=typeof t)for(var o in t)e.d(n,o,function(e){return t[e]}.bind(null,o));return n},t=Object.prototype.hasOwnProperty,e.d=function(e,r,n){t.call(e,r)||Object.defineProperty(e,r,{enumerable:!0,get:n})},e.r=function(e){"undefined"!=typeof Symbol&&Symbol.toStringTag&&Object.defineProperty(e,Symbol.toStringTag,{value:"Module"}),Object.defineProperty(e,"__esModule",{value:!0})},e.p="dist/",e.u=function(e){return e+".[chunkhash].js"},function(){var t={303:0},r=[];e.f.j=function(r,n){var o=Object.prototype.hasOwnProperty.call(t,r)?t[r]:void 0;if(0!==o)if(o)n.push(o[2]);else{var u=new Promise(function(e,n){o=t[r]=[e,n]});n.push(o[2]=u);var i,a=e.p+e.u(r),c=document.createElement("script");c.charset="utf-8",c.timeout=120,e.nc&&c.setAttribute("nonce",e.nc),c.src=a;var f=new Error;i=function(e){c.onerror=c.onload=null,clearTimeout(l);var n=function(){if(Object.prototype.hasOwnProperty.call(t,r)&&t[r])return t[r][1];0!==t[r]&&(t[r]=void 0)}();if(n){var o=e&&("load"===e.type?"missing":e.type),u=e&&e.target&&e.target.src;f.message="Loading chunk "+r+" failed.\n("+o+": "+u+")",f.name="ChunkLoadError",f.type=o,f.request=u,n(f)}};var l=setTimeout(function(){i({type:"timeout",target:c})},12e4);c.onerror=c.onload=i,document.head.appendChild(c)}};var n=function(){};function o(){for(var n,o=0;o<r.length;o++){for(var u=r[o],i=!0,a=1;a<u.length;a++){var c=u[a];0!==t[c]&&(i=!1)}i&&(r.splice(o--,1),n=e(e.s=u[0]))}return n}function u(o){for(var u,i,a=o[0],c=o[1],l=o[2],p=o[3],s=0,d=[];s<a.length;s++)i=a[s],Object.prototype.hasOwnProperty.call(t,i)&&t[i]&&d.push(t[i][0]),t[i]=0;for(u in c)Object.prototype.hasOwnProperty.call(c,u)&&(e.m[u]=c[u]);for(p&&p(e),f&&f(o);d.length;)d.shift()();return l&&r.push.apply(r,l),n()}e.x=function(){return(n=o)()};var i=window.webpackJsonp=window.webpackJsonp||[],a=i.push.bind(i);i.push=u,i=i.slice();for(var c=0;c<i.length;c++)u(i[c]);var f=a}();var t}(n),n.x()}([]);
 		</script>
 
 		<script src="dist/main.[chunkhash].js"></script>
@@ -60,63 +56,8 @@
 <details><summary><code>/******/ (function(modules) { /* webpackBootstrap */ })</code></summary>
 
 ```javascript
-<<<<<<< HEAD
 /******/ (function(modules, runtime) { // webpackBootstrap
 /******/ 	"use strict";
-=======
-/******/ (function(modules) { // webpackBootstrap
-/******/ 	// install a JSONP callback for chunk loading
-/******/ 	function webpackJsonpCallback(data) {
-/******/ 		var chunkIds = data[0];
-/******/ 		var moreModules = data[1];
-/******/ 		var executeModules = data[2];
-/******/
-/******/ 		// add "moreModules" to the modules object,
-/******/ 		// then flag all "chunkIds" as loaded and fire callback
-/******/ 		var moduleId, chunkId, i = 0, resolves = [];
-/******/ 		for(;i < chunkIds.length; i++) {
-/******/ 			chunkId = chunkIds[i];
-/******/ 			if(Object.prototype.hasOwnProperty.call(installedChunks, chunkId) && installedChunks[chunkId]) {
-/******/ 				resolves.push(installedChunks[chunkId][0]);
-/******/ 			}
-/******/ 			installedChunks[chunkId] = 0;
-/******/ 		}
-/******/ 		for(moduleId in moreModules) {
-/******/ 			if(Object.prototype.hasOwnProperty.call(moreModules, moduleId)) {
-/******/ 				modules[moduleId] = moreModules[moduleId];
-/******/ 			}
-/******/ 		}
-/******/ 		if(parentJsonpFunction) parentJsonpFunction(data);
-/******/
-/******/ 		while(resolves.length) {
-/******/ 			resolves.shift()();
-/******/ 		}
-/******/
-/******/ 		// add entry modules from loaded chunk to deferred list
-/******/ 		deferredModules.push.apply(deferredModules, executeModules || []);
-/******/
-/******/ 		// run deferred modules when all chunks ready
-/******/ 		return checkDeferredModules();
-/******/ 	};
-/******/ 	function checkDeferredModules() {
-/******/ 		var result;
-/******/ 		for(var i = 0; i < deferredModules.length; i++) {
-/******/ 			var deferredModule = deferredModules[i];
-/******/ 			var fulfilled = true;
-/******/ 			for(var j = 1; j < deferredModule.length; j++) {
-/******/ 				var depId = deferredModule[j];
-/******/ 				if(installedChunks[depId] !== 0) fulfilled = false;
-/******/ 			}
-/******/ 			if(fulfilled) {
-/******/ 				deferredModules.splice(i--, 1);
-/******/ 				result = __webpack_require__(__webpack_require__.s = deferredModule[0]);
-/******/ 			}
-/******/ 		}
-/******/
-/******/ 		return result;
-/******/ 	}
-/******/
->>>>>>> f29445d4
 /******/ 	// The module cache
 /******/ 	var installedModules = {};
 /******/
@@ -152,7 +93,6 @@
 /******/ 	// initialize runtime
 /******/ 	runtime(__webpack_require__);
 /******/
-<<<<<<< HEAD
 /******/ 	// run startup
 /******/ 	return __webpack_require__.x();
 /******/ })
@@ -177,7 +117,10 @@
 /******/ 		// This file contains only the entry chunk.
 /******/ 		// The chunk loading function for additional chunks
 /******/ 		__webpack_require__.e = function requireEnsure(chunkId) {
-/******/ 			return Promise.all(Object.keys(__webpack_require__.f).reduce(function(promises, key) { __webpack_require__.f[key](chunkId, promises); return promises; }, []));
+/******/ 			return Promise.all(Object.keys(__webpack_require__.f).reduce(function(promises, key) {
+/******/ 				__webpack_require__.f[key](chunkId, promises);
+/******/ 				return promises;
+/******/ 			}, []));
 /******/ 		};
 /******/ 	}();
 /******/ 	
@@ -251,65 +194,62 @@
 /******/ 		
 /******/ 		];
 /******/ 		
+/******/ 		
 /******/ 		__webpack_require__.f.j = function(chunkId, promises) {
 /******/ 			// JSONP chunk loading for javascript
-/******/ 			var installedChunkData = installedChunks[chunkId];
+/******/ 			var installedChunkData = Object.prototype.hasOwnProperty.call(installedChunks, chunkId) ? installedChunks[chunkId] : undefined;
 /******/ 			if(installedChunkData !== 0) { // 0 means "already installed".
 /******/ 		
 /******/ 				// a Promise means "currently loading".
 /******/ 				if(installedChunkData) {
 /******/ 					promises.push(installedChunkData[2]);
 /******/ 				} else {
-/******/ 					// setup Promise in chunk cache
-/******/ 					var promise = new Promise(function(resolve, reject) {
-/******/ 						installedChunkData = installedChunks[chunkId] = [resolve, reject];
-/******/ 					});
-/******/ 					promises.push(installedChunkData[2] = promise);
-/******/ 		
-/******/ 					// start chunk loading
-/******/ 					var url = __webpack_require__.p + __webpack_require__.u(chunkId);
-/******/ 					var loadingEnded = function() { if(installedChunks[chunkId]) return installedChunks[chunkId][1]; if(installedChunks[chunkId] !== 0) installedChunks[chunkId] = undefined; };
-/******/ 					var script = document.createElement('script');
-/******/ 					var onScriptComplete;
-/******/ 		
-/******/ 					script.charset = 'utf-8';
-/******/ 					script.timeout = 120;
-/******/ 					if (__webpack_require__.nc) {
-/******/ 						script.setAttribute("nonce", __webpack_require__.nc);
-/******/ 					}
-/******/ 					script.src = url;
-/******/ 		
-/******/ 					onScriptComplete = function (event) {
-/******/ 						// avoid mem leaks in IE.
-/******/ 						script.onerror = script.onload = null;
-/******/ 						clearTimeout(timeout);
-/******/ 						var reportError = loadingEnded();
-/******/ 						if(reportError) {
-=======
-/******/ 				// create error before stack unwound to get useful stacktrace later
-/******/ 				var error = new Error();
-/******/ 				onScriptComplete = function (event) {
-/******/ 					// avoid mem leaks in IE.
-/******/ 					script.onerror = script.onload = null;
-/******/ 					clearTimeout(timeout);
-/******/ 					var chunk = installedChunks[chunkId];
-/******/ 					if(chunk !== 0) {
-/******/ 						if(chunk) {
->>>>>>> f29445d4
-/******/ 							var errorType = event && (event.type === 'load' ? 'missing' : event.type);
-/******/ 							var realSrc = event && event.target && event.target.src;
-/******/ 							error.message = 'Loading chunk ' + chunkId + ' failed.\n(' + errorType + ': ' + realSrc + ')';
-/******/ 							error.name = 'ChunkLoadError';
-/******/ 							error.type = errorType;
-/******/ 							error.request = realSrc;
-/******/ 							reportError(error);
+/******/ 					if(true) { // all chunks have JS
+/******/ 						// setup Promise in chunk cache
+/******/ 						var promise = new Promise(function(resolve, reject) {
+/******/ 							installedChunkData = installedChunks[chunkId] = [resolve, reject];
+/******/ 						});
+/******/ 						promises.push(installedChunkData[2] = promise);
+/******/ 		
+/******/ 						// start chunk loading
+/******/ 						var url = __webpack_require__.p + __webpack_require__.u(chunkId);
+/******/ 						var loadingEnded = function() {
+/******/ 							if(Object.prototype.hasOwnProperty.call(installedChunks, chunkId) && installedChunks[chunkId]) return installedChunks[chunkId][1];
+/******/ 							if(installedChunks[chunkId] !== 0) installedChunks[chunkId] = undefined;
+/******/ 						};
+/******/ 						var script = document.createElement('script');
+/******/ 						var onScriptComplete;
+/******/ 		
+/******/ 						script.charset = 'utf-8';
+/******/ 						script.timeout = 120;
+/******/ 						if (__webpack_require__.nc) {
+/******/ 							script.setAttribute("nonce", __webpack_require__.nc);
 /******/ 						}
-/******/ 					};
-/******/ 					var timeout = setTimeout(function(){
-/******/ 						onScriptComplete({ type: 'timeout', target: script });
-/******/ 					}, 120000);
-/******/ 					script.onerror = script.onload = onScriptComplete;
-/******/ 					document.head.appendChild(script);
+/******/ 						script.src = url;
+/******/ 		
+/******/ 						// create error before stack unwound to get useful stacktrace later
+/******/ 						var error = new Error();
+/******/ 						onScriptComplete = function (event) {
+/******/ 							// avoid mem leaks in IE.
+/******/ 							script.onerror = script.onload = null;
+/******/ 							clearTimeout(timeout);
+/******/ 							var reportError = loadingEnded();
+/******/ 							if(reportError) {
+/******/ 								var errorType = event && (event.type === 'load' ? 'missing' : event.type);
+/******/ 								var realSrc = event && event.target && event.target.src;
+/******/ 								error.message = 'Loading chunk ' + chunkId + ' failed.\n(' + errorType + ': ' + realSrc + ')';
+/******/ 								error.name = 'ChunkLoadError';
+/******/ 								error.type = errorType;
+/******/ 								error.request = realSrc;
+/******/ 								reportError(error);
+/******/ 							}
+/******/ 						};
+/******/ 						var timeout = setTimeout(function(){
+/******/ 							onScriptComplete({ type: 'timeout', target: script });
+/******/ 						}, 120000);
+/******/ 						script.onerror = script.onload = onScriptComplete;
+/******/ 						document.head.appendChild(script);
+/******/ 					} else installedChunks[chunkId] = 0;
 /******/ 		
 /******/ 					// no HMR
 /******/ 				}
@@ -339,6 +279,7 @@
 /******/ 					result = __webpack_require__(__webpack_require__.s = deferredModule[0]);
 /******/ 				}
 /******/ 			}
+/******/ 			// no prefetch
 /******/ 			return result;
 /******/ 		}
 /******/ 		__webpack_require__.x = function() {
@@ -357,7 +298,7 @@
 /******/ 			var moduleId, chunkId, i = 0, resolves = [];
 /******/ 			for(;i < chunkIds.length; i++) {
 /******/ 				chunkId = chunkIds[i];
-/******/ 				if(installedChunks[chunkId]) {
+/******/ 				if(Object.prototype.hasOwnProperty.call(installedChunks, chunkId) && installedChunks[chunkId]) {
 /******/ 					resolves.push(installedChunks[chunkId][0]);
 /******/ 				}
 /******/ 				installedChunks[chunkId] = 0;
@@ -404,8 +345,8 @@
 /*!********************!*\
   !*** ./example.js ***!
   \********************/
-/*! other exports [maybe provided (runtime-defined)] [no usage info] */
-/*! runtime requirements: __webpack_require__.e__webpack_require__.t, __webpack_require__, __webpack_require__.d, __webpack_require__.r,  */
+/*! exports [maybe provided (runtime-defined)] [no usage info] */
+/*! runtime requirements: __webpack_require__.e, __webpack_require__.t, __webpack_require__, __webpack_require__.d, __webpack_require__.r */
 /***/ (function(__unusedmodule, __unusedexports, __webpack_require__) {
 
 // some module
@@ -423,23 +364,14 @@
 
 ```
 Hash: 0a1b2c3d4e5f6a7b8c9d
-<<<<<<< HEAD
-Version: webpack 5.0.0-alpha.11
+Version: webpack 5.0.0-alpha.18
                     Asset       Size  Chunks             Chunk Names
-           2.[chunkhash].js  325 bytes     {2}  [emitted]
-           3.[chunkhash].js  319 bytes     {3}  [emitted]
-        main.[chunkhash].js  713 bytes     {1}  [emitted]  main
-runtime~main.[chunkhash].js   9.87 KiB     {0}  [emitted]  runtime~main
-=======
-Version: webpack 4.39.0
-                    Asset       Size  Chunks             Chunk Names
-           2.[chunkhash].js  269 bytes       2  [emitted]  
-           3.[chunkhash].js  263 bytes       3  [emitted]  
-        main.[chunkhash].js  485 bytes       1  [emitted]  main
-runtime~main.[chunkhash].js   8.94 KiB       0  [emitted]  runtime~main
->>>>>>> f29445d4
+           2.[chunkhash].js  319 bytes     {2}  [emitted]
+           3.[chunkhash].js  313 bytes     {3}  [emitted]
+        main.[chunkhash].js  707 bytes     {1}  [emitted]  main
+runtime~main.[chunkhash].js   10.5 KiB     {0}  [emitted]  runtime~main
 Entrypoint main = runtime~main.[chunkhash].js main.[chunkhash].js
-chunk {0} runtime~main.[chunkhash].js (runtime~main) 5.84 KiB [entry] [rendered]
+chunk {0} runtime~main.[chunkhash].js (runtime~main) 6.32 KiB [entry] [rendered]
     > ./example main
     7 chunk modules
 chunk {1} main.[chunkhash].js (main) 55 bytes [initial] [rendered]
@@ -463,21 +395,12 @@
 
 ```
 Hash: 0a1b2c3d4e5f6a7b8c9d
-<<<<<<< HEAD
-Version: webpack 5.0.0-alpha.11
+Version: webpack 5.0.0-alpha.18
                     Asset       Size  Chunks             Chunk Names
          114.[chunkhash].js   79 bytes   {114}  [emitted]
          172.[chunkhash].js   79 bytes   {172}  [emitted]
         main.[chunkhash].js  161 bytes   {179}  [emitted]  main
-runtime~main.[chunkhash].js   2.19 KiB   {303}  [emitted]  runtime~main
-=======
-Version: webpack 4.39.0
-                    Asset       Size  Chunks             Chunk Names
-           2.[chunkhash].js   77 bytes       2  [emitted]  
-           3.[chunkhash].js   78 bytes       3  [emitted]  
-        main.[chunkhash].js  149 bytes       0  [emitted]  main
-runtime~main.[chunkhash].js   2.21 KiB       1  [emitted]  runtime~main
->>>>>>> f29445d4
+runtime~main.[chunkhash].js   2.35 KiB   {303}  [emitted]  runtime~main
 Entrypoint main = runtime~main.[chunkhash].js main.[chunkhash].js
 chunk {114} 114.[chunkhash].js 28 bytes [rendered]
     > ./async1 [144] ./example.js 2:0-18
@@ -491,7 +414,7 @@
     > ./example main
  [144] ./example.js 55 bytes {179} [built]
        entry ./example main
-chunk {303} runtime~main.[chunkhash].js (runtime~main) 5.84 KiB [entry] [rendered]
+chunk {303} runtime~main.[chunkhash].js (runtime~main) 6.32 KiB [entry] [rendered]
     > ./example main
     7 chunk modules
 ```