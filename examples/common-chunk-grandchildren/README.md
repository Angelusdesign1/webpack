--- conflicted
+++ resolved
@@ -178,17 +178,7 @@
 /******/ 		var promises = [];
 /******/
 /******/
-<<<<<<< HEAD
 /******/ 		// JSONP chunk loading for javascript
-=======
-/******/ 		// start chunk loading
-/******/ 		var head = document.getElementsByTagName('head')[0];
-/******/ 		var script = document.createElement('script');
-/******/ 		script.type = "text/javascript";
-/******/ 		script.charset = 'utf-8';
-/******/ 		script.async = true;
-/******/ 		script.timeout = 120000;
->>>>>>> f0105466
 /******/
 /******/ 		var installedChunkData = installedChunks[chunkId];
 /******/ 		if(installedChunkData !== 0) { // 0 means "already installed".
@@ -300,30 +290,10 @@
 ``` javascript
 /******/ ([
 /* 0 */
-<<<<<<< HEAD
 /*!********************!*\
   !*** ./example.js ***!
   \********************/
 /*! no static exports found */
-=======
-/*!**************************!*\
-  !*** multi ./example.js ***!
-  \**************************/
-/*! dynamic exports provided */
-/*! all exports used */
-/***/ (function(module, exports, __webpack_require__) {
-
-module.exports = __webpack_require__(/*! ./example.js */1);
-
-
-/***/ }),
-/* 1 */
-/*!********************!*\
-  !*** ./example.js ***!
-  \********************/
-/*! dynamic exports provided */
-/*! all exports used */
->>>>>>> f0105466
 /***/ (function(module, exports, __webpack_require__) {
 
 var main = function() {
@@ -342,7 +312,6 @@
 
 
 /***/ }),
-<<<<<<< HEAD
 /* 1 */
 /*!**************************!*\
   !*** multi ./example.js ***!
@@ -351,288 +320,6 @@
 /***/ (function(module, exports, __webpack_require__) {
 
 module.exports = __webpack_require__(/*! ./example.js */0);
-=======
-/* 2 */
-/*!******************************!*\
-  !*** ./reusableComponent.js ***!
-  \******************************/
-/*! dynamic exports provided */
-/*! all exports used */
-/***/ (function(module, exports) {
-
-module.exports = function() {
-	console.log("reusable Component");
-};
-
-
-/***/ })
-/******/ ]);
-```
-
-# js/0.output.js
-
-``` javascript
-webpackJsonp([0],{
-
-/***/ 5:
-/*!******************!*\
-  !*** ./pageC.js ***!
-  \******************/
-/*! dynamic exports provided */
-/*! all exports used */
-/***/ (function(module, exports, __webpack_require__) {
-
-var reusableComponent = __webpack_require__(/*! ./reusableComponent */ 2);
-
-module.exports = function() {
-	console.log("Page C");
-	reusableComponent();
-};
-
-
-/***/ })
-
-});
-```
-
-# js/1.output.js
-
-``` javascript
-webpackJsonp([1],{
-
-/***/ 4:
-/*!******************!*\
-  !*** ./pageB.js ***!
-  \******************/
-/*! dynamic exports provided */
-/*! all exports used */
-/***/ (function(module, exports, __webpack_require__) {
-
-module.exports = function() {
-	console.log("Page B");
-	__webpack_require__.e/* require.ensure */(0).then((()=>{
-		const page = __webpack_require__(/*! ./pageC */ 5);
-		page();
-	}).bind(null, __webpack_require__)).catch(__webpack_require__.oe);
-};
-
-
-/***/ })
-
-});
-```
-
-# js/2.output.js
-
-``` javascript
-webpackJsonp([2],{
-
-/***/ 3:
-/*!******************!*\
-  !*** ./pageA.js ***!
-  \******************/
-/*! dynamic exports provided */
-/*! all exports used */
-/***/ (function(module, exports, __webpack_require__) {
-
-var reusableComponent = __webpack_require__(/*! ./reusableComponent */ 2);
-
-module.exports = function() {
-	console.log("Page A");
-	reusableComponent();
-};
-
-
-/***/ })
-
-});
-```
-
-# js/asyncoutput.js
-
-``` javascript
-/******/ (function(modules) { // webpackBootstrap
-/******/ 	// install a JSONP callback for chunk loading
-/******/ 	var parentJsonpFunction = window["webpackJsonp"];
-/******/ 	window["webpackJsonp"] = function webpackJsonpCallback(chunkIds, moreModules, executeModules) {
-/******/ 		// add "moreModules" to the modules object,
-/******/ 		// then flag all "chunkIds" as loaded and fire callback
-/******/ 		var moduleId, chunkId, i = 0, resolves = [], result;
-/******/ 		for(;i < chunkIds.length; i++) {
-/******/ 			chunkId = chunkIds[i];
-/******/ 			if(installedChunks[chunkId]) {
-/******/ 				resolves.push(installedChunks[chunkId][0]);
-/******/ 			}
-/******/ 			installedChunks[chunkId] = 0;
-/******/ 		}
-/******/ 		for(moduleId in moreModules) {
-/******/ 			if(Object.prototype.hasOwnProperty.call(moreModules, moduleId)) {
-/******/ 				modules[moduleId] = moreModules[moduleId];
-/******/ 			}
-/******/ 		}
-/******/ 		if(parentJsonpFunction) parentJsonpFunction(chunkIds, moreModules, executeModules);
-/******/ 		while(resolves.length) {
-/******/ 			resolves.shift()();
-/******/ 		}
-/******/
-/******/ 	};
-/******/
-/******/ 	// The module cache
-/******/ 	var installedModules = {};
-/******/
-/******/ 	// objects to store loaded and loading chunks
-/******/ 	var installedChunks = {
-/******/ 		4: 0
-/******/ 	};
-/******/
-/******/ 	// The require function
-/******/ 	function __webpack_require__(moduleId) {
-/******/
-/******/ 		// Check if module is in cache
-/******/ 		if(installedModules[moduleId]) {
-/******/ 			return installedModules[moduleId].exports;
-/******/ 		}
-/******/ 		// Create a new module (and put it into the cache)
-/******/ 		var module = installedModules[moduleId] = {
-/******/ 			i: moduleId,
-/******/ 			l: false,
-/******/ 			exports: {}
-/******/ 		};
-/******/
-/******/ 		// Execute the module function
-/******/ 		modules[moduleId].call(module.exports, module, module.exports, __webpack_require__);
-/******/
-/******/ 		// Flag the module as loaded
-/******/ 		module.l = true;
-/******/
-/******/ 		// Return the exports of the module
-/******/ 		return module.exports;
-/******/ 	}
-/******/
-/******/ 	// This file contains only the entry chunk.
-/******/ 	// The chunk loading function for additional chunks
-/******/ 	__webpack_require__.e = function requireEnsure(chunkId) {
-/******/ 		var installedChunkData = installedChunks[chunkId];
-/******/ 		if(installedChunkData === 0) {
-/******/ 			return new Promise(function(resolve) { resolve(); });
-/******/ 		}
-/******/
-/******/ 		// a Promise means "currently loading".
-/******/ 		if(installedChunkData) {
-/******/ 			return installedChunkData[2];
-/******/ 		}
-/******/
-/******/ 		// setup Promise in chunk cache
-/******/ 		var promise = new Promise(function(resolve, reject) {
-/******/ 			installedChunkData = installedChunks[chunkId] = [resolve, reject];
-/******/ 		});
-/******/ 		installedChunkData[2] = promise;
-/******/
-/******/ 		// start chunk loading
-/******/ 		var head = document.getElementsByTagName('head')[0];
-/******/ 		var script = document.createElement('script');
-/******/ 		script.type = "text/javascript";
-/******/ 		script.charset = 'utf-8';
-/******/ 		script.async = true;
-/******/ 		script.timeout = 120000;
-/******/
-/******/ 		if (__webpack_require__.nc) {
-/******/ 			script.setAttribute("nonce", __webpack_require__.nc);
-/******/ 		}
-/******/ 		script.src = __webpack_require__.p + "" + chunkId + ".asyncoutput.js";
-/******/ 		var timeout = setTimeout(onScriptComplete, 120000);
-/******/ 		script.onerror = script.onload = onScriptComplete;
-/******/ 		function onScriptComplete() {
-/******/ 			// avoid mem leaks in IE.
-/******/ 			script.onerror = script.onload = null;
-/******/ 			clearTimeout(timeout);
-/******/ 			var chunk = installedChunks[chunkId];
-/******/ 			if(chunk !== 0) {
-/******/ 				if(chunk) {
-/******/ 					chunk[1](new Error('Loading chunk ' + chunkId + ' failed.'));
-/******/ 				}
-/******/ 				installedChunks[chunkId] = undefined;
-/******/ 			}
-/******/ 		};
-/******/ 		head.appendChild(script);
-/******/
-/******/ 		return promise;
-/******/ 	};
-/******/
-/******/ 	// expose the modules object (__webpack_modules__)
-/******/ 	__webpack_require__.m = modules;
-/******/
-/******/ 	// expose the module cache
-/******/ 	__webpack_require__.c = installedModules;
-/******/
-/******/ 	// define getter function for harmony exports
-/******/ 	__webpack_require__.d = function(exports, name, getter) {
-/******/ 		if(!__webpack_require__.o(exports, name)) {
-/******/ 			Object.defineProperty(exports, name, {
-/******/ 				configurable: false,
-/******/ 				enumerable: true,
-/******/ 				get: getter
-/******/ 			});
-/******/ 		}
-/******/ 	};
-/******/
-/******/ 	// getDefaultExport function for compatibility with non-harmony modules
-/******/ 	__webpack_require__.n = function(module) {
-/******/ 		var getter = module && module.__esModule ?
-/******/ 			function getDefault() { return module['default']; } :
-/******/ 			function getModuleExports() { return module; };
-/******/ 		__webpack_require__.d(getter, 'a', getter);
-/******/ 		return getter;
-/******/ 	};
-/******/
-/******/ 	// Object.prototype.hasOwnProperty.call
-/******/ 	__webpack_require__.o = function(object, property) { return Object.prototype.hasOwnProperty.call(object, property); };
-/******/
-/******/ 	// __webpack_public_path__
-/******/ 	__webpack_require__.p = "js/";
-/******/
-/******/ 	// on error function for async loading
-/******/ 	__webpack_require__.oe = function(err) { console.error(err); throw err; };
-/******/
-/******/ 	// Load entry module and return exports
-/******/ 	return __webpack_require__(__webpack_require__.s = 0);
-/******/ })
-/************************************************************************/
-/******/ ([
-/* 0 */
-/*!**************************!*\
-  !*** multi ./example.js ***!
-  \**************************/
-/*! dynamic exports provided */
-/*! all exports used */
-/***/ (function(module, exports, __webpack_require__) {
-
-module.exports = __webpack_require__(/*! ./example.js */1);
-
-
-/***/ }),
-/* 1 */
-/*!********************!*\
-  !*** ./example.js ***!
-  \********************/
-/*! dynamic exports provided */
-/*! all exports used */
-/***/ (function(module, exports, __webpack_require__) {
-
-var main = function() {
-	console.log("Main class");
-	Promise.all/* require.ensure */([__webpack_require__.e(0), __webpack_require__.e(2)]).then((() => {
-		const page = __webpack_require__(/*! ./pageA */ 2);
-		page();
-	}).bind(null, __webpack_require__)).catch(__webpack_require__.oe);
-	__webpack_require__.e/* require.ensure */(1).then((() => {
-		const page = __webpack_require__(/*! ./pageB */ 3);
-		page();
-	}).bind(null, __webpack_require__)).catch(__webpack_require__.oe);
-};
-
-main();
->>>>>>> f0105466
 
 
 /***/ })
@@ -648,12 +335,7 @@
 /*!******************************!*\
   !*** ./reusableComponent.js ***!
   \******************************/
-<<<<<<< HEAD
 /*! no static exports found */
-=======
-/*! dynamic exports provided */
-/*! all exports used */
->>>>>>> f0105466
 /***/ (function(module, exports) {
 
 module.exports = function() {
@@ -675,12 +357,7 @@
 /*!******************!*\
   !*** ./pageB.js ***!
   \******************/
-<<<<<<< HEAD
 /*! no static exports found */
-=======
-/*! dynamic exports provided */
-/*! all exports used */
->>>>>>> f0105466
 /***/ (function(module, exports, __webpack_require__) {
 
 module.exports = function() {
@@ -706,12 +383,7 @@
 /*!******************!*\
   !*** ./pageA.js ***!
   \******************/
-<<<<<<< HEAD
 /*! no static exports found */
-=======
-/*! dynamic exports provided */
-/*! all exports used */
->>>>>>> f0105466
 /***/ (function(module, exports, __webpack_require__) {
 
 var reusableComponent = __webpack_require__(/*! ./reusableComponent */ 4);
@@ -736,12 +408,7 @@
 /*!******************!*\
   !*** ./pageC.js ***!
   \******************/
-<<<<<<< HEAD
 /*! no static exports found */
-=======
-/*! dynamic exports provided */
-/*! all exports used */
->>>>>>> f0105466
 /***/ (function(module, exports, __webpack_require__) {
 
 var reusableComponent = __webpack_require__(/*! ./reusableComponent */ 4);
@@ -762,9 +429,8 @@
 ## Unoptimized
 
 ```
-<<<<<<< HEAD
 Hash: 0a1b2c3d4e5f6a7b8c9d
-Version: webpack next
+Version: webpack 4.0.0-beta.1
       Asset       Size  Chunks             Chunk Names
 0.output.js  340 bytes       0  [emitted]  
 1.output.js  549 bytes       1  [emitted]  
@@ -796,78 +462,13 @@
         single entry ./example.js [1] multi ./example.js main:100000
     [1] multi ./example.js 28 bytes {4} [built]
         multi entry 
-=======
-Hash: 777f989f517d7831d56f1d268f47bc8703ad9f73
-Version: webpack 3.11.0
-Child
-    Hash: 777f989f517d7831d56f
-          Asset       Size  Chunks             Chunk Names
-    0.output.js  389 bytes       0  [emitted]  
-    1.output.js  482 bytes       1  [emitted]  
-    2.output.js  389 bytes       2  [emitted]  
-      output.js    6.95 kB       3  [emitted]  main
-    Entrypoint main = output.js
-    chunk    {0} 0.output.js 142 bytes {3} [rendered]
-        > [4] ./pageB.js 3:1-6:3
-        [5] ./pageC.js 142 bytes {0} [built]
-            cjs require ./pageC [4] ./pageB.js 4:15-33
-    chunk    {1} 1.output.js 140 bytes {3} [rendered]
-        > [1] ./example.js 7:1-10:3
-        [4] ./pageB.js 140 bytes {1} [built]
-            cjs require ./pageB [1] ./example.js 8:15-33
-    chunk    {2} 2.output.js 142 bytes {3} [rendered]
-        > [1] ./example.js 3:1-6:3
-        [3] ./pageA.js 142 bytes {2} [built]
-            cjs require ./pageA [1] ./example.js 4:15-33
-    chunk    {3} output.js (main) 333 bytes [entry] [rendered]
-        > main [0] multi ./example.js 
-        [0] multi ./example.js 28 bytes {3} [built]
-        [1] ./example.js 233 bytes {3} [built]
-            single entry ./example.js [0] multi ./example.js main:100000
-        [2] ./reusableComponent.js 72 bytes {3} [built]
-            cjs require ./reusableComponent [3] ./pageA.js 1:24-54
-            cjs require ./reusableComponent [5] ./pageC.js 1:24-54
-Child
-    Hash: 1d268f47bc8703ad9f73
-               Asset       Size  Chunks             Chunk Names
-    0.asyncoutput.js  315 bytes       0  [emitted]  
-    1.asyncoutput.js  523 bytes       1  [emitted]  
-    2.asyncoutput.js  389 bytes       2  [emitted]  
-    3.asyncoutput.js  389 bytes       3  [emitted]  
-      asyncoutput.js    6.71 kB       4  [emitted]  main
-    Entrypoint main = asyncoutput.js
-    chunk    {0} 0.asyncoutput.js 72 bytes {4} [rendered]
-        > async commons [1] ./example.js 3:1-6:3
-        > async commons [3] ./pageB.js 3:1-6:3
-        [4] ./reusableComponent.js 72 bytes {0} [built]
-            cjs require ./reusableComponent [2] ./pageA.js 1:24-54
-            cjs require ./reusableComponent [5] ./pageC.js 1:24-54
-    chunk    {1} 1.asyncoutput.js 140 bytes {4} [rendered]
-        > [1] ./example.js 7:1-10:3
-        [3] ./pageB.js 140 bytes {1} [built]
-            cjs require ./pageB [1] ./example.js 8:15-33
-    chunk    {2} 2.asyncoutput.js 142 bytes {4} [rendered]
-        > [1] ./example.js 3:1-6:3
-        [2] ./pageA.js 142 bytes {2} [built]
-            cjs require ./pageA [1] ./example.js 4:15-33
-    chunk    {3} 3.asyncoutput.js 142 bytes {1} [rendered]
-        > [3] ./pageB.js 3:1-6:3
-        [5] ./pageC.js 142 bytes {3} [built]
-            cjs require ./pageC [3] ./pageB.js 4:15-33
-    chunk    {4} asyncoutput.js (main) 261 bytes [entry] [rendered]
-        > main [0] multi ./example.js 
-        [0] multi ./example.js 28 bytes {4} [built]
-        [1] ./example.js 233 bytes {4} [built]
-            single entry ./example.js [0] multi ./example.js main:100000
->>>>>>> f0105466
 ```
 
 ## Production mode
 
 ```
-<<<<<<< HEAD
 Hash: 0a1b2c3d4e5f6a7b8c9d
-Version: webpack next
+Version: webpack 4.0.0-beta.1
       Asset       Size  Chunks             Chunk Names
 0.output.js  133 bytes       0  [emitted]  
 1.output.js  198 bytes       1  [emitted]  
@@ -899,80 +500,4 @@
         single entry ./example.js [1] multi ./example.js main:100000
     [1] multi ./example.js 28 bytes {4} [built]
         multi entry 
-=======
-Hash: 777f989f517d7831d56f1d268f47bc8703ad9f73
-Version: webpack 3.11.0
-Child
-    Hash: 777f989f517d7831d56f
-          Asset       Size  Chunks             Chunk Names
-    0.output.js   98 bytes       0  [emitted]  
-    1.output.js  340 bytes       1  [emitted]  
-    2.output.js   98 bytes       2  [emitted]  
-      output.js    6.46 kB       3  [emitted]  main
-    Entrypoint main = output.js
-    chunk    {0} 0.output.js 142 bytes {3} [rendered]
-        > [4] ./pageB.js 3:1-6:3
-        [5] ./pageC.js 142 bytes {0} [built]
-            cjs require ./pageC [4] ./pageB.js 4:15-33
-    chunk    {1} 1.output.js 140 bytes {3} [rendered]
-        > [1] ./example.js 7:1-10:3
-        [4] ./pageB.js 140 bytes {1} [built]
-            cjs require ./pageB [1] ./example.js 8:15-33
-    chunk    {2} 2.output.js 142 bytes {3} [rendered]
-        > [1] ./example.js 3:1-6:3
-        [3] ./pageA.js 142 bytes {2} [built]
-            cjs require ./pageA [1] ./example.js 4:15-33
-    chunk    {3} output.js (main) 333 bytes [entry] [rendered]
-        > main [0] multi ./example.js 
-        [0] multi ./example.js 28 bytes {3} [built]
-        [1] ./example.js 233 bytes {3} [built]
-            single entry ./example.js [0] multi ./example.js main:100000
-        [2] ./reusableComponent.js 72 bytes {3} [built]
-            cjs require ./reusableComponent [3] ./pageA.js 1:24-54
-            cjs require ./reusableComponent [5] ./pageC.js 1:24-54
-    
-    ERROR in 1.output.js from UglifyJs
-    Unexpected token: punc ()) [1.output.js:8,53]
-    
-    ERROR in output.js from UglifyJs
-    Unexpected token: punc ()) [output.js:161,53]
-Child
-    Hash: 1d268f47bc8703ad9f73
-               Asset       Size  Chunks             Chunk Names
-    0.asyncoutput.js   93 bytes       0  [emitted]  
-    1.asyncoutput.js  381 bytes       1  [emitted]  
-    2.asyncoutput.js   98 bytes       2  [emitted]  
-    3.asyncoutput.js   98 bytes       3  [emitted]  
-      asyncoutput.js    6.37 kB       4  [emitted]  main
-    Entrypoint main = asyncoutput.js
-    chunk    {0} 0.asyncoutput.js 72 bytes {4} [rendered]
-        > async commons [1] ./example.js 3:1-6:3
-        > async commons [3] ./pageB.js 3:1-6:3
-        [4] ./reusableComponent.js 72 bytes {0} [built]
-            cjs require ./reusableComponent [2] ./pageA.js 1:24-54
-            cjs require ./reusableComponent [5] ./pageC.js 1:24-54
-    chunk    {1} 1.asyncoutput.js 140 bytes {4} [rendered]
-        > [1] ./example.js 7:1-10:3
-        [3] ./pageB.js 140 bytes {1} [built]
-            cjs require ./pageB [1] ./example.js 8:15-33
-    chunk    {2} 2.asyncoutput.js 142 bytes {4} [rendered]
-        > [1] ./example.js 3:1-6:3
-        [2] ./pageA.js 142 bytes {2} [built]
-            cjs require ./pageA [1] ./example.js 4:15-33
-    chunk    {3} 3.asyncoutput.js 142 bytes {1} [rendered]
-        > [3] ./pageB.js 3:1-6:3
-        [5] ./pageC.js 142 bytes {3} [built]
-            cjs require ./pageC [3] ./pageB.js 4:15-33
-    chunk    {4} asyncoutput.js (main) 261 bytes [entry] [rendered]
-        > main [0] multi ./example.js 
-        [0] multi ./example.js 28 bytes {4} [built]
-        [1] ./example.js 233 bytes {4} [built]
-            single entry ./example.js [0] multi ./example.js main:100000
-    
-    ERROR in 1.asyncoutput.js from UglifyJs
-    Unexpected token: punc ()) [1.asyncoutput.js:8,94]
-    
-    ERROR in asyncoutput.js from UglifyJs
-    Unexpected token: punc ()) [asyncoutput.js:161,94]
->>>>>>> f0105466
 ```