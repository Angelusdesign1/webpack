--- conflicted
+++ resolved
@@ -1,16 +1,10 @@
 sudo: false
 language: node_js
 node_js:
-<<<<<<< HEAD
-  - "0.12"
-  - "iojs"
-=======
-  - "0.10"
   - node
   - iojs-1
   - iojs-2
   - iojs
->>>>>>> c0afdf9c
 script: npm run travis
 env:
   - NO_WATCH_TESTS=1
