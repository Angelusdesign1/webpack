--- conflicted
+++ resolved
@@ -8,49 +8,31 @@
 const cutOffLoaderExecution = require("./ErrorHelpers").cutOffLoaderExecution;
 
 class ModuleBuildError extends WebpackError {
-	constructor(module, err, from) {
+	constructor(module, err, { from }) {
 		super();
 
 		this.name = "ModuleBuildError";
-<<<<<<< HEAD
 		this.message = "Module build failed";
-		if(from) {
-			this.message += ` (@ ${from})`;
+		if (from) {
+			this.message += ` (@${from})`;
 		}
 
 		var message;
-		if(err !== null && typeof err === "object") {
-			if(typeof err.stack === "string" && err.stack) {
-				var stack = cutOffLoaderExecution(err.stack);
-				if(!err.hideStack) {
-					message = stack;
-				} else {
-					this.details = stack;
-					if(typeof err.message === "string" && err.message) {
-						message = err.message;
-=======
-		this.message = "Module build failed: ";
 		if (err !== null && typeof err === "object") {
 			if (typeof err.stack === "string" && err.stack) {
 				var stack = cutOffLoaderExecution(err.stack);
 				if (!err.hideStack) {
-					this.message += stack;
+					message = stack;
 				} else {
 					this.details = stack;
 					if (typeof err.message === "string" && err.message) {
-						this.message += err.message;
->>>>>>> f6e366b4
+						message = err.message;
 					} else {
 						message = err;
 					}
 				}
-<<<<<<< HEAD
-			} else if(typeof err.message === "string" && err.message) {
+			} else if (typeof err.message === "string" && err.message) {
 				message = err.message;
-=======
-			} else if (typeof err.message === "string" && err.message) {
-				this.message += err.message;
->>>>>>> f6e366b4
 			} else {
 				message = err;
 			}
@@ -58,7 +40,7 @@
 			message = err;
 		}
 
-		if(message !== "") {
+		if (message !== "") {
 			this.message += `: ${message}`;
 		}
 
