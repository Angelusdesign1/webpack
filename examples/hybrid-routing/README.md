--- conflicted
+++ resolved
@@ -93,7 +93,7 @@
 /*!*******************!*\
   !*** ./render.js ***!
   \*******************/
-/*! no static exports found */
+/*! other exports [maybe provided (runtime-defined)] [no usage info] */
 /*! runtime requirements: module */
 /***/ (function(module) {
 
@@ -107,7 +107,7 @@
 /*!*******************!*\
   !*** ./router.js ***!
   \*******************/
-/*! no static exports found */
+/*! other exports [maybe provided (runtime-defined)] [no usage info] */
 /*! runtime requirements: __webpack_require__ */
 /***/ (function(__unusedmodule, __unusedexports, __webpack_require__) {
 
@@ -136,8 +136,8 @@
 /*!********************************************!*\
   !*** . lazy ^\.\/.*Page$ namespace object ***!
   \********************************************/
-/*! no static exports found */
-/*! runtime requirements: module, __webpack_require__, __webpack_require__.e, __webpack_require__.t, __webpack_require__.d, __webpack_require__.r */
+/*! other exports [maybe provided (runtime-defined)] [no usage info] */
+/*! runtime requirements: module__webpack_require__, __webpack_require__.e, __webpack_require__.t, __webpack_require__.d, __webpack_require__.r,  */
 /***/ (function(module, __unusedexports, __webpack_require__) {
 
 var map = {
@@ -212,10 +212,11 @@
 /******/ 	// expose the modules object (__webpack_modules__)
 /******/ 	__webpack_require__.m = modules;
 /******/
+/******/
 /******/ 	// initialize runtime
 /******/ 	runtime(__webpack_require__);
 /******/
-/******/ 	// run modules when ready
+/******/ 	// run startup
 /******/ 	return __webpack_require__.x();
 /******/ })
 /************************************************************************/
@@ -229,7 +230,7 @@
 /*!*******************!*\
   !*** ./aEntry.js ***!
   \*******************/
-/*! no static exports found */
+/*! other exports [maybe provided (runtime-defined)] [no usage info] */
 /*! runtime requirements: __webpack_require__ */
 /***/ (function(__unusedmodule, __unusedexports, __webpack_require__) {
 
@@ -305,7 +306,10 @@
 /******/ 	
 /******/ 	/* webpack/runtime/get javascript chunk filename */
 /******/ 	!function() {
+/******/ 		
+/******/ 		// This function only allows to reference on-demand chunks
 /******/ 		__webpack_require__.u = function(chunkId) {
+/******/ 			// return url for filenames based on template
 /******/ 			return "" + chunkId + ".chunk.js";
 /******/ 		};
 /******/ 	}();
@@ -468,7 +472,7 @@
 /*!******************!*\
   !*** ./aPage.js ***!
   \******************/
-/*! no static exports found */
+/*! other exports [maybe provided (runtime-defined)] [no usage info] */
 /*! runtime requirements: module */
 /***/ (function(module) {
 
@@ -487,17 +491,16 @@
 
 ```
 Hash: 0a1b2c3d4e5f6a7b8c9d
-<<<<<<< HEAD
-Version: webpack 5.0.0-next
+Version: webpack 5.0.0-alpha.9
               Asset       Size       Chunks             Chunk Names
-     aPage.chunk.js  324 bytes      {aPage}  [emitted]  aPage
-     bPage.chunk.js  324 bytes      {bPage}  [emitted]  bPage
-    pageA.bundle.js   10.2 KiB      {pageA}  [emitted]  pageA
-    pageB.bundle.js   10.2 KiB      {pageB}  [emitted]  pageB
-router_js.bundle.js   2.27 KiB  {router_js}  [emitted]
+     aPage.chunk.js  365 bytes      {aPage}  [emitted]  aPage
+     bPage.chunk.js  365 bytes      {bPage}  [emitted]  bPage
+    pageA.bundle.js   10.4 KiB      {pageA}  [emitted]  pageA
+    pageB.bundle.js   10.4 KiB      {pageB}  [emitted]  pageB
+router_js.bundle.js   2.39 KiB  {router_js}  [emitted]
 Entrypoint pageA = router_js.bundle.js aPage.chunk.js pageA.bundle.js
 Entrypoint pageB = router_js.bundle.js bPage.chunk.js pageB.bundle.js
-chunk {aPage} aPage.chunk.js (aPage) 59 bytes <{bPage}> <{pageB}> <{router_js}> ={pageA}= ={router_js}= >{bPage}< [initial] [rendered] reused as split chunk (cache group: default)
+chunk {aPage} aPage.chunk.js (aPage) 59 bytes [initial] [rendered] reused as split chunk (cache group: default)
     > ./aPage [4] . lazy ^\.\/.*Page$ namespace object ./aPage
     > ./aEntry pageA
     > ./router pageA
@@ -505,7 +508,7 @@
      [used exports unknown]
      cjs require ./aPage [0] ./aEntry.js 3:7-25
      context element ./aPage [4] . lazy ^\.\/.*Page$ namespace object ./aPage
-chunk {bPage} bPage.chunk.js (bPage) 59 bytes <{aPage}> <{pageA}> <{router_js}> ={pageB}= ={router_js}= >{aPage}< [initial] [rendered] reused as split chunk (cache group: default)
+chunk {bPage} bPage.chunk.js (bPage) 59 bytes [initial] [rendered] reused as split chunk (cache group: default)
     > ./bPage [4] . lazy ^\.\/.*Page$ namespace object ./bPage
     > ./bEntry pageB
     > ./router pageB
@@ -513,21 +516,21 @@
      [used exports unknown]
      context element ./bPage [4] . lazy ^\.\/.*Page$ namespace object ./bPage
      cjs require ./bPage [5] ./bEntry.js 3:7-25
-chunk {pageA} pageA.bundle.js (pageA) 87 bytes (javascript) 5.8 KiB (runtime) ={aPage}= ={router_js}= >{bPage}< [entry] [rendered]
+chunk {pageA} pageA.bundle.js (pageA) 87 bytes (javascript) 5.9 KiB (runtime) [entry] [rendered]
     > ./aEntry pageA
     > ./router pageA
  [0] ./aEntry.js 87 bytes {pageA} [built]
      [used exports unknown]
      entry ./aEntry pageA
      + 7 hidden chunk modules
-chunk {pageB} pageB.bundle.js (pageB) 87 bytes (javascript) 5.8 KiB (runtime) ={bPage}= ={router_js}= >{aPage}< [entry] [rendered]
+chunk {pageB} pageB.bundle.js (pageB) 87 bytes (javascript) 5.9 KiB (runtime) [entry] [rendered]
     > ./bEntry pageB
     > ./router pageB
  [5] ./bEntry.js 87 bytes {pageB} [built]
      [used exports unknown]
      entry ./bEntry pageB
      + 7 hidden chunk modules
-chunk {router_js} router_js.bundle.js 950 bytes ={aPage}= ={bPage}= ={pageA}= ={pageB}= >{aPage}< >{bPage}< [initial] [rendered] split chunk (cache group: default)
+chunk {router_js} router_js.bundle.js 950 bytes [initial] [rendered] split chunk (cache group: default)
     > ./aEntry pageA
     > ./router pageA
     > ./bEntry pageB
@@ -544,63 +547,13 @@
  [4] . lazy ^\.\/.*Page$ namespace object 160 bytes {router_js} [built]
      [used exports unknown]
      import() context lazy . [3] ./router.js 15:1-59
-=======
-Version: webpack 4.29.0
-               Asset       Size  Chunks             Chunk Names
-      aPage.chunk.js  297 bytes       0  [emitted]  aPage
-      bPage.chunk.js  291 bytes       1  [emitted]  bPage
-     pageA.bundle.js   9.42 KiB       3  [emitted]  pageA
-pageA~pageB.chunk.js   2.02 KiB       2  [emitted]  pageA~pageB
-     pageB.bundle.js   9.42 KiB       4  [emitted]  pageB
-Entrypoint pageA = pageA~pageB.chunk.js aPage.chunk.js pageA.bundle.js
-Entrypoint pageB = pageA~pageB.chunk.js bPage.chunk.js pageB.bundle.js
-chunk    {0} aPage.chunk.js (aPage) 59 bytes <{1}> <{2}> <{4}> ={2}= ={3}= >{1}< [initial] [rendered] reused as split chunk (cache group: default)
-    > ./aPage [6] . lazy ^\.\/.*Page$ namespace object ./aPage
-    > ./aPage [6] . lazy ^\.\/.*Page$ namespace object ./aPage
-    > pageA
- [1] ./aPage.js 59 bytes {0} [built]
-     cjs require ./aPage [5] ./aEntry.js 3:7-25
-     context element ./aPage [6] . lazy ^\.\/.*Page$ namespace object ./aPage
-chunk    {1} bPage.chunk.js (bPage) 59 bytes <{0}> <{2}> <{3}> ={2}= ={4}= >{0}< [initial] [rendered] reused as split chunk (cache group: default)
-    > ./bPage [6] . lazy ^\.\/.*Page$ namespace object ./bPage
-    > ./bPage [6] . lazy ^\.\/.*Page$ namespace object ./bPage
-    > pageB
- [3] ./bPage.js 59 bytes {1} [built]
-     context element ./bPage [6] . lazy ^\.\/.*Page$ namespace object ./bPage
-     cjs require ./bPage [8] ./bEntry.js 3:7-25
-chunk    {2} pageA~pageB.chunk.js (pageA~pageB) 950 bytes ={0}= ={1}= ={3}= ={4}= >{0}< >{1}< [initial] [rendered] split chunk (cache group: default) (name: pageA~pageB)
-    > pageA
-    > pageB
- [0] ./render.js 58 bytes {2} [built]
-     cjs require ./render [2] ./router.js 1:13-32
-     cjs require ./render [5] ./aEntry.js 2:13-32
-     cjs require ./render [8] ./bEntry.js 2:13-32
- [2] ./router.js 732 bytes {2} [built]
-     single entry ./router [4] multi ./aEntry ./router pageA[1]
-     single entry ./router [7] multi ./bEntry ./router pageB[1]
- [6] . lazy ^\.\/.*Page$ namespace object 160 bytes {2} [built]
-     import() context lazy . [2] ./router.js 15:1-59
-chunk    {3} pageA.bundle.js (pageA) 127 bytes ={0}= ={2}= >{1}< [entry] [rendered]
-    > pageA
- [4] multi ./aEntry ./router 40 bytes {3} [built]
-     multi entry 
- [5] ./aEntry.js 87 bytes {3} [built]
-     single entry ./aEntry [4] multi ./aEntry ./router pageA[0]
-chunk    {4} pageB.bundle.js (pageB) 127 bytes ={1}= ={2}= >{0}< [entry] [rendered]
-    > pageB
- [7] multi ./bEntry ./router 40 bytes {4} [built]
-     multi entry 
- [8] ./bEntry.js 87 bytes {4} [built]
-     single entry ./bEntry [7] multi ./bEntry ./router pageB[0]
->>>>>>> 6934b981
 ```
 
 ## Production mode
 
 ```
 Hash: 0a1b2c3d4e5f6a7b8c9d
-<<<<<<< HEAD
-Version: webpack 5.0.0-next
+Version: webpack 5.0.0-alpha.9
               Asset       Size       Chunks             Chunk Names
      aPage.chunk.js  129 bytes      {aPage}  [emitted]  aPage
      bPage.chunk.js  129 bytes      {bPage}  [emitted]  bPage
@@ -609,35 +562,33 @@
 router_js.bundle.js  583 bytes  {router_js}  [emitted]
 Entrypoint pageA = router_js.bundle.js aPage.chunk.js pageA.bundle.js
 Entrypoint pageB = router_js.bundle.js bPage.chunk.js pageB.bundle.js
-chunk {aPage} aPage.chunk.js (aPage) 59 bytes <{bPage}> <{pageB}> <{router_js}> ={pageA}= ={router_js}= >{bPage}< [initial] [rendered] reused as split chunk (cache group: default)
+chunk {aPage} aPage.chunk.js (aPage) 59 bytes [initial] [rendered] reused as split chunk (cache group: default)
     > ./aPage [843] . lazy ^\.\/.*Page$ namespace object ./aPage
     > ./aEntry pageA
     > ./router pageA
  [262] ./aPage.js 59 bytes {aPage} [built]
        context element ./aPage [843] . lazy ^\.\/.*Page$ namespace object ./aPage
        cjs require ./aPage [876] ./aEntry.js 3:7-25
-chunk {bPage} bPage.chunk.js (bPage) 59 bytes <{aPage}> <{pageA}> <{router_js}> ={pageB}= ={router_js}= >{aPage}< [initial] [rendered] reused as split chunk (cache group: default)
+chunk {bPage} bPage.chunk.js (bPage) 59 bytes [initial] [rendered] reused as split chunk (cache group: default)
     > ./bPage [843] . lazy ^\.\/.*Page$ namespace object ./bPage
     > ./bEntry pageB
     > ./router pageB
  [542] ./bPage.js 59 bytes {bPage} [built]
        cjs require ./bPage [261] ./bEntry.js 3:7-25
        context element ./bPage [843] . lazy ^\.\/.*Page$ namespace object ./bPage
-chunk {pageA} pageA.bundle.js (pageA) 87 bytes (javascript) 5.8 KiB (runtime) ={aPage}= ={router_js}= >{bPage}< [entry] [rendered]
+chunk {pageA} pageA.bundle.js (pageA) 87 bytes (javascript) 5.91 KiB (runtime) [entry] [rendered]
     > ./aEntry pageA
     > ./router pageA
  [876] ./aEntry.js 87 bytes {pageA} [built]
-       [module unused]
        entry ./aEntry pageA
      + 7 hidden chunk modules
-chunk {pageB} pageB.bundle.js (pageB) 87 bytes (javascript) 5.8 KiB (runtime) ={bPage}= ={router_js}= >{aPage}< [entry] [rendered]
+chunk {pageB} pageB.bundle.js (pageB) 87 bytes (javascript) 5.91 KiB (runtime) [entry] [rendered]
     > ./bEntry pageB
     > ./router pageB
  [261] ./bEntry.js 87 bytes {pageB} [built]
-       [module unused]
        entry ./bEntry pageB
      + 7 hidden chunk modules
-chunk {router_js} router_js.bundle.js 950 bytes ={aPage}= ={bPage}= ={pageA}= ={pageB}= >{aPage}< >{bPage}< [initial] [rendered] split chunk (cache group: default)
+chunk {router_js} router_js.bundle.js 950 bytes [initial] [rendered] split chunk (cache group: default)
     > ./aEntry pageA
     > ./router pageA
     > ./bEntry pageB
@@ -651,53 +602,4 @@
        cjs require ./render [876] ./aEntry.js 2:13-32
  [843] . lazy ^\.\/.*Page$ namespace object 160 bytes {router_js} [built]
        import() context lazy . [372] ./router.js 15:1-59
-=======
-Version: webpack 4.29.0
-               Asset       Size  Chunks             Chunk Names
-      aPage.chunk.js  122 bytes       0  [emitted]  aPage
-      bPage.chunk.js  123 bytes       1  [emitted]  bPage
-     pageA.bundle.js   2.22 KiB       3  [emitted]  pageA
-pageA~pageB.chunk.js  545 bytes       2  [emitted]  pageA~pageB
-     pageB.bundle.js   2.22 KiB       4  [emitted]  pageB
-Entrypoint pageA = pageA~pageB.chunk.js aPage.chunk.js pageA.bundle.js
-Entrypoint pageB = pageA~pageB.chunk.js bPage.chunk.js pageB.bundle.js
-chunk    {0} aPage.chunk.js (aPage) 59 bytes <{1}> <{2}> <{4}> ={2}= ={3}= >{1}< [initial] [rendered] reused as split chunk (cache group: default)
-    > ./aPage [6] . lazy ^\.\/.*Page$ namespace object ./aPage
-    > ./aPage [6] . lazy ^\.\/.*Page$ namespace object ./aPage
-    > pageA
- [1] ./aPage.js 59 bytes {0} [built]
-     cjs require ./aPage [5] ./aEntry.js 3:7-25
-     context element ./aPage [6] . lazy ^\.\/.*Page$ namespace object ./aPage
-chunk    {1} bPage.chunk.js (bPage) 59 bytes <{0}> <{2}> <{3}> ={2}= ={4}= >{0}< [initial] [rendered] reused as split chunk (cache group: default)
-    > ./bPage [6] . lazy ^\.\/.*Page$ namespace object ./bPage
-    > ./bPage [6] . lazy ^\.\/.*Page$ namespace object ./bPage
-    > pageB
- [3] ./bPage.js 59 bytes {1} [built]
-     context element ./bPage [6] . lazy ^\.\/.*Page$ namespace object ./bPage
-     cjs require ./bPage [8] ./bEntry.js 3:7-25
-chunk    {2} pageA~pageB.chunk.js (pageA~pageB) 950 bytes ={0}= ={1}= ={3}= ={4}= >{0}< >{1}< [initial] [rendered] split chunk (cache group: default) (name: pageA~pageB)
-    > pageA
-    > pageB
- [0] ./render.js 58 bytes {2} [built]
-     cjs require ./render [2] ./router.js 1:13-32
-     cjs require ./render [5] ./aEntry.js 2:13-32
-     cjs require ./render [8] ./bEntry.js 2:13-32
- [2] ./router.js 732 bytes {2} [built]
-     single entry ./router [4] multi ./aEntry ./router pageA[1]
-     single entry ./router [7] multi ./bEntry ./router pageB[1]
- [6] . lazy ^\.\/.*Page$ namespace object 160 bytes {2} [built]
-     import() context lazy . [2] ./router.js 15:1-59
-chunk    {3} pageA.bundle.js (pageA) 127 bytes ={0}= ={2}= >{1}< [entry] [rendered]
-    > pageA
- [4] multi ./aEntry ./router 40 bytes {3} [built]
-     multi entry 
- [5] ./aEntry.js 87 bytes {3} [built]
-     single entry ./aEntry [4] multi ./aEntry ./router pageA[0]
-chunk    {4} pageB.bundle.js (pageB) 127 bytes ={1}= ={2}= >{0}< [entry] [rendered]
-    > pageB
- [7] multi ./bEntry ./router 40 bytes {4} [built]
-     multi entry 
- [8] ./bEntry.js 87 bytes {4} [built]
-     single entry ./bEntry [7] multi ./bEntry ./router pageB[0]
->>>>>>> 6934b981
 ```